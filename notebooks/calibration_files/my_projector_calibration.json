<<<<<<< HEAD
{"version": "2.0.p", "p_width": 1280, "p_height": 800, "p_frame_top": 38, "p_frame_left": 146, "p_frame_width": 945, "p_frame_height": 757}
=======
{"version": "2.0.p", "p_width": 1280, "p_height": 800, "p_frame_top": 0, "p_frame_left": 210, "p_frame_width": 941, "p_frame_height": 752}
>>>>>>> 6f95b4d4
<|MERGE_RESOLUTION|>--- conflicted
+++ resolved
@@ -1,5 +1 @@
-<<<<<<< HEAD
-{"version": "2.0.p", "p_width": 1280, "p_height": 800, "p_frame_top": 38, "p_frame_left": 146, "p_frame_width": 945, "p_frame_height": 757}
-=======
 {"version": "2.0.p", "p_width": 1280, "p_height": 800, "p_frame_top": 0, "p_frame_left": 210, "p_frame_width": 941, "p_frame_height": 752}
->>>>>>> 6f95b4d4
