# open_AR_Sandbox
Welcome to the Open_AR_Sandbox repository. If you do not know what this is all about, have a look at this video:

[![The CGRE Sandbox in action](https://img.youtube.com/vi/oE3Atw-YvSA/0.jpg)](https://www.youtube.com/watch?v=oE3Atw-YvSA)

[![What is AR-Sandbox?](https://img.youtube.com/vi/RIvYO1lx6vs/0.jpg)](https://www.youtube.com/watch?v=RIvYO1lx6vs)

![Python 3](https://img.shields.io/badge/Python-3-blue.svg)
[![License: LGPL v3](https://img.shields.io/badge/License-LGPL%20v3-blue.svg)](https://www.gnu.org/licenses/lgpl-3.0)

Table of Contents
--------
* [Introduction](README.md#introduction)
* [Features](README.md#features)
* [Requirements](README.md#requirements)
* [Installation](README.md#installation)
    * [Standard packages](README.md#standard-packages)
    * [Kinect Installation](README.md#kinect-installation)
        * [Windows](README.md#for-windows)
            * [KinectV1 - Future](README.md#kinect-v1---future)
            * [kinectV2 - PyKinect2](README.md#kinect-v2---pykinect2)
        * [Linux](README.md#for-linux)
            * [KinectV1 - libkinect](README.md#kinect-v1---libfreenect)
            * [kinectV2 - pylibfreenect](README.md#kinect-v2---pylibfreenect2)
* [Git LFS](README.md#git-lfs)
* [External packages](README.md#external-packages)
    * [Gempy](README.md#gempy)
    * [Devito](README.md#devito)
    * [PyGimli](README.md#pygimli)
* [Getting Started](README.md#getting-started)
* [Maintainers](README.md#maintainers)
* [Visit us](README.md#visit-us)
    

Introduction
-----------
Augmented Reality Sandboxes are a great tool for science outreach and teaching due to their intuitive and interaction-enhancing operation. Recently AR Sandboxes are becoming increasingly popular as interactive exhibition pieces, teaching aids and toys.

AR Sandboxes consist of a box of sand that can be freely sculpted by hand. The topography of the sand is constantly scanned with a depth camera and a computed image is projected back onto the sand surface, augmenting the sandbox with digital information.

However, most of these common AR Sandboxes are limited to the visualization of topography with contour lines and colors, as well as water simulations on the digital terrain surface. The potential for AR Sandboxes for geoscience education , and especially for teaching struc- tural geology, remains largely untapped.

For this reason, we have developed open-AR-Sandbox, an augmented reality sandbox designed specifically for the use in geoscience education. In addition to the visualization of topography it can display geologic subsurface information such as the outcropping lithology, creating a dynamic and interactive geological map. The relations of subsurface structures, topography and outcrop can be explored in a playful and comprehensible way.

Features
-------
* compatible with most AR Sandbox builds
* subroutine for calibration and alignment of depth image, sand surface and projection 
* versatile model creation with the powerful GemPy library
* open-source under LGPL v3.0 license
* fully customizable color map, contours and fault line visualization
* We recently added computer vision algorithms to the sandbox that open up a whole new field of possibilities! By placing printed markers into the sandbox, thew user can trigger actions or define points, lines and areas in the sandbox without using the computer

Some of the modules already implemented include:
* [TopoModule](notebooks/tutorials/02_TopoModule/): Normalize the depth image to display a topography map with fully customizable contour lines and variable heights.
* [GradientModule](notebooks/tutorials/05_GradientModule): Takes the gradient information from the depth image and highlight slopes in x and y direction, calculation of laplacian, interactive hill shading, visualization of a vector field, and streamline plot.   
* [LoadSaveTopoModule](notebooks/tutorials/06_LoadSaveTopoModule): Takes the depth image and allows it to be saved as a DEM to reconstruct topographies previously constructed.
* [LandslideSimulation](notebooks/tutorials/07_LandslideSimulation): With precomputed landslides simulations, recreate a topography and trigger a landslide to visualize its flow, direction, and velocity in real-time, or frame by frame.
* [SearchMethodsModule](notebooks/tutorials/03_SearchMethodsModule): Takes the depth image and performs Monte-Carlo simulation algorithms to construct the probability distribution based on the structure of the current DEM in an interactive way. (https://chi-feng.github.io/mcmc-demo/app.html)
* [PrototypingModule](notebooks/tutorials/08_PrototypingModule): Create your own module with the help of this module to link the live threading of the sandbox with your ideas
* [GemPyModule](notebooks/tutorials/04_GempyModule): Use the full advantage of the powerful [GemPy](https://github.com/cgre-aachen/gempy) package to construct geological models and visualize them on the sandbox in real-time
* SeismicModule: module for seismic wave modelling in the sandbox
* LandscapeModule: Landscape generations using machine learning codes extracted from the sandbox
* MarkerDetection: Place virtual boreholes in the model, Define a cross section with multiple markers, Set the start position for simulations (landslides, earthquakes, etc.) check the arucos marker detection for more information (https://docs.opencv.org/trunk/d5/dae/tutorial_aruco_detection.html)



Check the video below for some of the features in action:
[![Open AR Sandbox Features](https://img.youtube.com/vi/t0fyPVMIH4g/0.jpg)](https://www.youtube.com/watch?v=t0fyPVMIH4g)

The open_AR_Sandbox as well as GemPy are under continuous development and including more modules for major outreach. Some of the features we are currently working on include: 

* More Tutorials, examples, Tests and Documentation to help you develop your own modules
* GemPy optimization for (much!) higher framerates
* on-the-fly modification of the geological model (layer dip, thickness fault throw, etc.)
* Integration of more depth sensors (support to all kinect sensors)
* Improve compatibility with Linux and MacOS
* ...


Requirements
--------
You will need: 
* Microsoft Kinect (we tested the first and second generation kinect with a usb adapter, but every kinect compatible with the pykinect drivers will likely work).
* Projector
* A box of Sand

Mount the kinect and projector facing down vertically in the center above of the box. The optimal distance will depend on the size of your sandbox and the optics of the projector, from our experience a distance of 150 cm is well suited for a 80 cm x 100 cm box. 
More details on how to set up the kinect and projector can be found in the `calib_sensor.ipynb` and `calib_projector.ipynb` notebooks.


Installation 
-----
First of all you will need a healthy Python 3 environment. We recommend using [Anaconda](https://www.anaconda.com/distribution/). In addition to some standard Python packages, you will need a specific setup dependent on the Kinect version you are using. In the following we provide detailed installation instructions.\
Now download or clone this repository [open_AR_Sandbox](https://github.com/cgre-aachen/open_AR_Sandbox) from github.

1. First clone the repository:
```
git clone https://github.com/cgre-aachen/open_AR_Sandbox.git
```
2. Create a new anaconda environment
```
conda create -n sandbox-env python=3.7
```
3. Now when you want to use the sandbox and the packages we are about to installl you will have to activate the environment before starting anything
```
conda activate sandbox-env
```
### Standard packages

The standard packages 

```conda install numpy pandas jupyter notebook scipy panel scikit-image matplotlib```

```pip install numpy pandas jupyter notebook scipy panel scikit-image matplotlib```

or simply use our `requirements.txt file`

```pip install -r requirements.txt file```

You can also have a local installation of the sandbox by using the File "setup.py" by doing:

`pip install -e . `

### Kinect Installation 
 
### For Windows

#### Kinect v1 - Future

There is still no support for kinect V1... 

#### Kinect V2 - PyKinect2

(Tested on Windows 10). First, **install the current** [Kinect SDK](https://www.microsoft.com/en-us/download/confirmation.aspx?id=44561) **including drivers**. You can use the software bundle to test the connection to your
 kinect, before you continue.

To make Python and the Kinect SDK communicate, install the related [PyKinect2](https://github.com/Kinect/PyKinect2) wrappers which can be easily installed via:

```pip install pykinect2```

Unfortunately, the configuration of PyKinect2 needs to be adjusted to work on a 64 bit System.  Therefore, edit the
 _Lib/site-packages/pykinect2/PyKinectV2.py_ file, go to line **2216** and comment it:

```python
# assert sizeof(tagSTATSTG) == 72, sizeof(tagSTATSTG)
```

Add the following lines below:

```python
import numpy.distutils.system_info as sysinfo
required_size = 64 + sysinfo.platform_bits / 4
assert sizeof(tagSTATSTG) == required_size, sizeof(tagSTATSTG)
```

### For Linux
!!!Not stable!!!

#### Kinect v1 - libfreenect

To make open_AR_Sandbox talk to the first generation kinect you will need the
[Libfreenect Drivers](https://github.com/OpenKinect/libfreenect) with
[Python Wrappers](https://openkinect.org/wiki/Python_Wrapper). 
The installation is kind of straight forward for Linux and MacOS but 
challenging for Microsoft (in fact: if you pull it off, let us know how you did it!)
The steps can be summarized as follows (refer to any problems regarding installation in to [link](https://github.com/OpenKinect/libfreenect))
To build libfreenect, you'll need

- [libusb](http://libusb.info) >= 1.0.18 (Windows needs >= 1.0.22)
- [CMake](http://cmake.org) >= 3.12.4 (you can visit [this](https://www.claudiokuenzler.com/blog/796/install-upgrade-cmake-3.12.1-ubuntu-14.04-trusty-alternatives)
page for detailed instructions for the installation)

Once these are installed we can follow the next commands
```
sudo apt-get install git cmake build-essential libusb-1.0-0-dev
sudo apt-get install freeglut3-dev libxmu-dev libxi-dev
git clone https://github.com/OpenKinect/libfreenect
cd libfreenect
mkdir build
cd build
cmake -L .. # -L lists all the project options
cmake .. -DBUILD_PYTHON3=ON
make 


cd ../wrappers/python
python setup.py install
# now you can see if the installation worked running an example
python demo_cv2_async.py
```

#### Kinect v2 - freenect2
or pylibfreenect2 \
For this we are going to use a python interface for the library [libfreenect2](https://github.com/OpenKinect/libfreenect2)
called [freenect2](https://github.com/rjw57/freenect2-python). 
* First we need to install the [freenect2](https://github.com/rjw57/freenect2-python) as described in the installation guide. 
The steps can be summarized as follows (refer to any problems regarding installation in to [link](https://rjw57.github.io/freenect2-python/))
```
git clone https://github.com/OpenKinect/libfreenect2.git
cd libfreenect2
```
```
sudo apt-get install build-essential cmake pkg-config
sudo apt-get install libusb-1.0-0-dev libturbojpeg0-dev libglfw3-dev
```
* With all the dependencies installed now we can make and install 
```
mkdir build && cd build
cmake .. -DENABLE_CXX11=ON -DENABLE_OPENCL=ON -DENABLE_OPENGL=ON -DBUILD_OPENNI2_DRIVER=ON -DCMAKE_INSTALL_PREFIX=$HOME/freenect2 -DCMAKE_VERBOSE_MAKEFILE=ON
make
make install
```
* Set up udev rules for device access: `sudo cp ../platform/linux/udev/90-kinect2.rules /etc/udev/rules.d/, then replug the Kinect.
* Now test if the kinect is correctly installed, run:
```
./bin/Protonect
```
* You should be able to see the kinect image working. If not, check  [libfreenect2](https://github.com/OpenKinect/libfreenect2) 
installation guide for more detailed instructions of installation

* If everything is working until now, we can install the python wrapper. For this first we need to indicate where the `freenect2` folder can be found.
```
export PKG_CONFIG_PATH=$HOME/freenect2/lib/pkgconfig
```
NOTE: if you installed the `freenect2` in other location, specify variables with the corresponding path
* now we can use `pip install` , or any other method described in the [freenect2](https://github.com/rjw57/freenect2-python) 
installation guide. 
```
pip install freenect2
```
IMPORTANT: To this point will work in any python that starts with the terminal. Nevertheless, if we start python from another source, the error 
`ImportError: libfreenect2.so.0.2: cannot open shared object file: No such file or directory` will appear every time we import the package. To fix this problem we will need
to export the variables again or if you want a more permanent solution, open the `.bashrc` file and paste the following at the end of the file:
```
# set PATH to freenect2 to be imported in python
export PKG_CONFIG_PATH=$HOME/freenect2/lib/pkgconfig
```
* With this it will always work for any python open from the terminal. Including jupyter notebooks
* But now if we want to run this package in Pycharm or symilar, we can directly copy the 3 files (`libfreenect2.2.s0...`) from the `freenect2/lib` folder into the 
`lib` folder of your environment. Ej:
 * if you are using an anaconda environment, open the folder:
```
<your_path>/anaconda3/envs/<sandbox-env>/lib
```
* And in this folder paste the previous copied files (3 files!!!). Keep in mind that you need to 
replace the <...> with your specific path.
* If you dont want the manual work then run directly (remember to change the paths according to your needs):
```
sudo cp $HOME/freenect2/lib/libfreenect2{.so,.so.0.2,.so.0.2.0} $HOME/anaconda3/envs/sandbox-env/lib/
```


Git LFS
-------

To clone and use this repository, and specially have the landslides simulations and run the tests, you'll need Git Large File Storage (LFS).

Our [Developer Guide](https://developer.lsst.io/tools/git_lfs.html)
explains how to set up Git LFS for LSST development.

#### Windows
1. Download the windows installer from [here](https://github.com/git-lfs/git-lfs/releases)
2. Run the windows installer    
3. Start a command prompt/or git for windows prompt and run `git lfs install`


##### Linux

```
curl -s https://packagecloud.io/install/repositories/github/git-lfs/script.deb.sh | sudo bash
sudo apt-get install git-lfs
git lfs install
```



External Packages
---------
### GemPy

To use implicit geological models inside the sandbox, go to [GemPy](https://github.com/cgre-aachen/gempy),
clone or download the repository and follow the Gempy Installation instructions. With gempy installed 
you can follow the tutorial [GempyModule](notebooks/tutorials/04_GempyModule/).
```
pip install gempy
```
### Devito

This package uses the power of [Devito](https://github.com/devitocodes/devito) to run wave proppagation simmulations.
More about this can be found in `notebooks/tutorials/10_SeismicModule/`. Follow the Devito installation instructions. 
* This module so far have only support in linux 
```
git clone https://github.com/devitocodes/devito.git
cd devito
pip install -e .
```

### PyGimli
This library is a powerful tool for Geophysical inversion and Modelling. Some examples can be found in `notebooks/tutorials/11_Geophysics/`. 
[PyGimli](https://www.pygimli.org/) can be installed following the installation intructions [here](https://www.pygimli.org/installation.html)

We recomend creating a new environment where PyGimli is already installed and over that one install the sandbox dependencies.

Getting started
-------

<<<<<<< HEAD
### PyTorch

To use the LandscapeGeneration module we need to install [PyTorch](https://pytorch.org/). This module use the power of [CycleGAN](https://github.com/junyanz/pytorch-CycleGAN-and-pix2pix) 
to take a topography from the sandbox, translate this as a DEM and then display it again on the sandbox as a Landscape image. 
To install the dependencies for this module do:
```
#For Windows
pip install torch===1.6.0 torchvision===0.7.0 -f https://download.pytorch.org/whl/torch_stable.html
```
```
#For Linux
pip install torch torchvision
```
```
git clone https://github.com/junyanz/pytorch-CycleGAN-and-pix2pix
cd pytorch-CycleGAN-and-pix2pix
pip install -r requirements.txt
```
Once this is installed, copy the trained model in `/notebooks/tutorials/09_LandscapeGeneration/checkpoints` folder, and then follow the notebook.
Get in contact with us to provide you with the train model for this module. 

## Getting started
=======
>>>>>>> 6f95b4d4
So now the necessary software is installed and (hopefully) running and you have set up your Sandbox with a projector and a kinect, it is time to calibrate your sandbox.
The calibration step is necessary to align your sandbox with the kinect as well as with the projected image. 

Navigate to the Folder `/notebooks/tutorials/01_CalibModule` and follow the instruction in the `calib_sensor.ipynb` and `calib_projector.ipynb` notebook. 
If everything goes right you will end up wit a calibration file that you can use for your Sandbox setup.

The next (and most exciting) step is to make the sandbox run and actually showing some geology: the Folder `/notebooks/tutorials/` will guide you through all the available modules and the necessary steps. 


Maintainers
------
* Daniel Escallón Botero
* Simon Virgo
* Miguel de la Varga

Visit us
------
https://www.gempy.org/ar-sandbox

 <|MERGE_RESOLUTION|>--- conflicted
+++ resolved
@@ -27,6 +27,7 @@
     * [Gempy](README.md#gempy)
     * [Devito](README.md#devito)
     * [PyGimli](README.md#pygimli)
+    * [PyTorch](README.md#pytorch
 * [Getting Started](README.md#getting-started)
 * [Maintainers](README.md#maintainers)
 * [Visit us](README.md#visit-us)
@@ -302,10 +303,6 @@
 
 We recomend creating a new environment where PyGimli is already installed and over that one install the sandbox dependencies.
 
-Getting started
--------
-
-<<<<<<< HEAD
 ### PyTorch
 
 To use the LandscapeGeneration module we need to install [PyTorch](https://pytorch.org/). This module use the power of [CycleGAN](https://github.com/junyanz/pytorch-CycleGAN-and-pix2pix) 
@@ -326,17 +323,6 @@
 ```
 Once this is installed, copy the trained model in `/notebooks/tutorials/09_LandscapeGeneration/checkpoints` folder, and then follow the notebook.
 Get in contact with us to provide you with the train model for this module. 
-
-## Getting started
-=======
->>>>>>> 6f95b4d4
-So now the necessary software is installed and (hopefully) running and you have set up your Sandbox with a projector and a kinect, it is time to calibrate your sandbox.
-The calibration step is necessary to align your sandbox with the kinect as well as with the projected image. 
-
-Navigate to the Folder `/notebooks/tutorials/01_CalibModule` and follow the instruction in the `calib_sensor.ipynb` and `calib_projector.ipynb` notebook. 
-If everything goes right you will end up wit a calibration file that you can use for your Sandbox setup.
-
-The next (and most exciting) step is to make the sandbox run and actually showing some geology: the Folder `/notebooks/tutorials/` will guide you through all the available modules and the necessary steps. 
 
 
 Maintainers
