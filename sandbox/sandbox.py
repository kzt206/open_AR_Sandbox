import os
from warnings import warn

try:
    import freenect

    warn('Two kernels cannot access the kinect at the same time. This will lead to a sudden death of the kernel. ' \
         'Be sure no other kernel is running before initialize a kinect object.', RuntimeWarning)
except ImportError:
    warn(
        'Freenect is not installed. if you are using the Kinect Version 2 on a windows machine, use the KinectV2 class!')

try:
    from pykinect2 import PyKinectV2  # try to import Wrapper for KinectV2 Windows SDK
    from pykinect2 import PyKinectRuntime

except ImportError:
    pass

try:
    import cv2
    from cv2 import aruco

except ImportError:
    # warn('opencv is not installed. Object detection will not work')
    pass

import webbrowser
import pickle
import numpy
import scipy
import scipy.ndimage

# for new projector
import panel as pn


# for DummySensor
from scipy.spatial.distance import cdist
from scipy.interpolate import griddata

from itertools import count
from PIL import Image, ImageDraw
import ipywidgets as widgets
import matplotlib.pyplot as plt
import matplotlib
# import gempy.hackathon as hackathon
import IPython
import threading

import json
import pandas as pd

# TODO: When we move GeoMapModule import gempy just there
import gempy as gp


class Kinect:  # add dummy
    """
    Masterclass for initializing the kinect.
    Init the kinect and provides a method that returns the scanned depth image as numpy array. Also we do the gaussian
    blurring to get smoother lines.
    """

    # version_kinect = int(input("Version of Kinect using (1 or 2):"))
    version_kinect = 2

    def __init__(self, version_kinect=version_kinect, dummy=False, mirror=True):
        """
        Args:
            dummy:
            mirror:

        Returns:
        """
        self.resolution = (640,
                           480)  # TODO: check if this is used anywhere: this is the resolution of the camera! The depth image resolution is 320x240
        self.dummy = dummy
        self.mirror = mirror  # TODO: check if this is used anywhere, then delete
        self.rgb_frame = None
        self.angle = None

        # TODO: include filter self.-filter parameters as function defaults
        self.n_frames = 3  # filter parameters
        self.sigma_gauss = 3
        self.filter = 'gaussian'  # TODO: deprecate get_filtered_frame, make it switchable in runtime

        if version_kinect == 1:
            if self.dummy is False:
                print("looking for kinect...")
                self.ctx = freenect.init()
                self.dev = freenect.open_device(self.ctx, self.id)
                print(self.id)
                freenect.close_device(self.dev)  # TODO Test if this has to be done!

                self.depth = freenect.sync_get_depth(index=self.id, format=freenect.DEPTH_MM)[
                    0]  # get the first Depth frame already (the first one takes much longer than the following)
                self.filtered_depth = None
                print("kinect initialized")
            else:
                self.filtered_depth = None
                self.depth = self.get_frame()
                print("dummy mode. get_frame() will return a synthetic depth frame, other functions may not work")

        elif version_kinect == 2:
            self.kinect = PyKinectRuntime.PyKinectRuntime(
                PyKinectV2.FrameSourceTypes_Color | PyKinectV2.FrameSourceTypes_Depth | PyKinectV2.FrameSourceTypes_Infrared)
            self.depth = self.get_frame()
            self.color = self.get_color()
            self.ir_frame_raw = self.get_ir_frame_raw()
            self.ir_frame = self.get_ir_frame()



        else:
            print("Choose a valid version for the Kinect (1 or 2). Please restart kernel")


class KinectV1(Kinect):
    def set_angle(self, angle):  # TODO: throw out
        """
        Args:
            angle:

        Returns:
            None
        """
        self.angle = angle
        freenect.set_tilt_degs(self.dev, self.angle)

    def get_frame(self, horizontal_slice=None):
        """
        Args:
            horizontal_slice:

        Returns:
        """
        if self.dummy is False:
            self.depth = freenect.sync_get_depth(index=self.id, format=freenect.DEPTH_MM)[0]
            self.depth = numpy.fliplr(self.depth)
            return self.depth
        else:
            synth_depth = numpy.zeros((480, 640))
            for x in range(640):
                for y in range(480):
                    if horizontal_slice is None:
                        synth_depth[y, x] = int(800 + 200 * (numpy.sin(2 * numpy.pi * x / 320)))
                    else:
                        synth_depth[y, x] = horizontal_slice
            self.depth = synth_depth
            return self.depth

    def get_filtered_frame(self, n_frames=None, sigma_gauss=None):
        """
        Args:
            n_frames:
            sigma_gauss:

        Returns:
        """
        if n_frames is None:
            n_frames = self.n_frames
        if sigma_gauss is None:
            sigma_gauss = self.sigma_gauss

        if self.dummy is True:
            self.get_frame()
            return self.depth
        elif self.filter == 'gaussian':

            depth_array = freenect.sync_get_depth(index=self.id, format=freenect.DEPTH_MM)[0]
            for i in range(n_frames - 1):
                depth_array = numpy.dstack(
                    [depth_array, freenect.sync_get_depth(index=self.id, format=freenect.DEPTH_MM)[0]])
            depth_array_masked = numpy.ma.masked_where(depth_array == 0, depth_array)
            self.depth = numpy.ma.mean(depth_array_masked, axis=2)
            self.depth = scipy.ndimage.filters.gaussian_filter(self.depth, sigma_gauss)
            return self.depth

    def get_rgb_frame(self):  # TODO: check if this can be thrown out
        """

        Returns:

        """
        if self.dummy is False:
            self.rgb_frame = freenect.sync_get_video(index=self.id)[0]
            self.rgb_frame = numpy.fliplr(self.rgb_frame)

            return self.rgb_frame
        else:
            pass

    def calibrate_frame(self, frame, calibration=None):  # TODO: check if this can be thrown out
        """

        Args:
            frame:
            calibration:

        Returns:

        """
        if calibration is None:
            print("no calibration provided!")
        rotated = scipy.ndimage.rotate(frame, calibration.calibration_data.rot_angle, reshape=False)
        cropped = rotated[calibration.calibration_data.y_lim[0]: calibration.calibration_data.y_lim[1],
                  calibration.calibration_data.x_lim[0]: calibration.calibration_data.x_lim[1]]
        cropped = numpy.flipud(cropped)
        return cropped


class KinectV2(Kinect):
    """
    control class for the KinectV2 based on the Python wrappers of the official Microsoft SDK
    Init the kinect and provides a method that returns the scanned depth image as numpy array.
    Also we do gaussian blurring to get smoother surfaces.

    """

    def get_frame(self):
        """

        Args:

        Returns:
               2D Array of the shape(424, 512) containing the depth information of the latest frame in mm

        """

        depth_flattened = self.kinect.get_last_depth_frame()
        self.depth = depth_flattened.reshape(
            (424, 512))  # reshape the array to 2D with native resolution of the kinectV2
        return self.depth

    def get_ir_frame_raw(self):
        """

        Args:

        Returns:
               2D Array of the shape(424, 512) containing the raw infrared intensity in (uint16) of the last frame

        """
        ir_flattened = self.kinect.get_last_infrared_frame()
        self.ir_frame_raw = numpy.flipud(
            ir_flattened.reshape((424, 512)))  # reshape the array to 2D with native resolution of the kinectV2
        return self.ir_frame_raw

    def get_ir_frame(self, min=0, max=6000):
        """

        Args:
            min: minimum intensity value mapped to uint8 (will become 0) default: 0
            max: maximum intensity value mapped to uint8 (will become 255) default: 6000
        Returns:
               2D Array of the shape(424, 512) containing the infrared intensity between min and max mapped to uint8 of the last frame

        """
        ir_frame_raw = self.get_ir_frame_raw()
        self.ir_frame = numpy.interp(ir_frame_raw, (min, max), (0, 255)).astype('uint8')
        return self.ir_frame

    def get_filtered_frame(self, n_frames=3, sigma_gauss=3):
        """

        Args:


        Returns:
            2D Array of the shape(424, 512) containing the depth information of the latest frame in mm after stacking of
             self.n_frames and gaussian blurring with a kernel of self.sigma_gauss pixels.
        """
        if self.filter == 'gaussian':

            depth_array = self.get_frame()
            for i in range(n_frames - 1):
                depth_array_masked = numpy.dstack([depth_array, self.get_frame()])
            self.depth = numpy.ma.mean(depth_array_masked, axis=2)
            self.depth = scipy.ndimage.filters.gaussian_filter(self.depth, self.sigma_gauss)
            return self.depth

    def get_color(self):
        color_flattened = self.kinect.get_last_color_frame()
        resolution_camera = 1920 * 1080  # resolution camera Kinect V2
        # Palette of colors in RGB / Cut of 4th column marked as intensity
        palette = numpy.reshape(numpy.array([color_flattened]), (resolution_camera, 4))[:, [2, 1, 0]]
        position_palette = numpy.reshape(numpy.arange(0, len(palette), 1), (1080, 1920))
        self.color = numpy.flipud(palette[position_palette])
        return self.color

class DummySensor:

    def __init__(self, calibrationdata, width=512, height=424, depth_limits=(80, 100), points_n=5, points_distance=20,
                 alteration_strength=0.1, random_seed=None):

        # alteration_strength: 0 to 1 (maximum 1 equals numpy.pi/2 on depth range)

        self.calib = calibrationdata # use in the future from calibration file

        self.width = width
        self.height = height
        self.depth_lim = depth_limits
        self.n = points_n
        self.distance = points_distance
        self.strength = alteration_strength
        self.seed = random_seed

        # create grid, init values, and init interpolation
        self.grid = self.create_grid()
        self.positions = self.pick_positions()

        self.os_values = None
        self.values = None
        self.pick_values()

        self.interpolation = None
        self.interpolate()

    ## Methods

    def get_frame(self):
        # TODO: Add time check for 1/30sec
        self.alter_values()
        self.interpolate()
        return self.interpolation

    def get_filtered_frame(self):
        return self.get_frame()

    ## Private functions
    # TODO: Make private

    def oscillating_depth(self, random):
        r = (self.depth_lim[1] - self.depth_lim[0]) / 2
        return numpy.sin(random) * r + r + self.depth_lim[0]

    def create_grid(self):
        # creates 2D grid for given resolution
        x, y = numpy.meshgrid(numpy.arange(0, self.width, 1), numpy.arange(0, self.height, 1))
        return numpy.stack((x.ravel(), y.ravel())).T

    def pick_positions(self, corners=True, seed=None):
        '''
        grid: Set of possible points to pick from
        n: desired number of points, not guaranteed to be reached
        distance: distance or range, pilot points should be away from dat points
        '''

        numpy.random.seed(seed=seed)

        gl = self.grid.shape[0]
        gw = self.grid.shape[1]
        points = numpy.zeros((self.n, gw))

        # randomly pick initial point
        ipos = numpy.random.randint(0, gl)
        points[0, :2] = self.grid[ipos, :2]

        i = 1  # counter
        while i < self.n:

            # calculate all distances between remaining candidates and sim points
            dist = cdist(points[:i, :2], self.grid[:, :2])
            # choose candidates which are out of range
            mm = numpy.min(dist, axis=0)
            candidates = self.grid[mm > self.distance]
            # count candidates
            cl = candidates.shape[0]
            if cl < 1: break
            # randomly pick candidate and set next pilot point
            pos = numpy.random.randint(0, cl)
            points[i, :2] = candidates[pos, :2]

            i += 1

        # just return valid points if early break occured
        points = points[:i]

        if corners:
            c = numpy.zeros((4, gw))
            c[1, 0] = self.grid[:, 0].max()
            c[2, 1] = self.grid[:, 1].max()
            c[3, 0] = self.grid[:, 0].max()
            c[3, 1] = self.grid[:, 1].max()
            points = numpy.vstack((c, points))

        return points

    def pick_values(self):
        numpy.random.seed(seed=self.seed)
        n = self.positions.shape[0]
        self.os_values = numpy.random.uniform(-numpy.pi, numpy.pi, n)
        self.values = self.oscillating_depth(self.os_values)

    def alter_values(self):
        # maximum range in both directions the values should be altered
        # TODO: replace by some kind of oscillation :)
        numpy.random.seed(seed=self.seed)
        os_range = self.strength * (numpy.pi / 2)
        for i, value in enumerate(self.os_values):
            self.os_values[i] = value + numpy.random.uniform(-os_range, os_range)
        self.values = self.oscillating_depth(self.os_values)

    def interpolate(self):
        inter = griddata(self.positions[:, :2], self.values, self.grid[:, :2], method='cubic', fill_value=0)
        self.interpolation = inter.reshape(self.height, self.width)


class Calibration:
    """
    TODO:refactor completely! Make clear distinction between the calibration methods and calibration Data!
    Tune calibration parameters. Save calibration file. Have methods to project so we can see what we are calibrating
    """

    def __init__(self, associated_projector=None, associated_kinect=None, calibration_file=None,
                 json_calibration_file=None):
        """

        Args:
            associated_projector:
            associated_kinect:
            calibration_file:
        """
        self.id = 0
        self.associated_projector = associated_projector
        self.projector_resolution = associated_projector.resolution
        self.associated_kinect = associated_kinect
        if calibration_file is None:
            self.calibration_file = "calibration" + str(self.id) + ".dat"

        self.calibration_data = CalibrationData(
            legend_x_lim=(self.projector_resolution[1] - 50, self.projector_resolution[0] - 1),
            legend_y_lim=(self.projector_resolution[1] - 100, self.projector_resolution[1] - 50),
            profile_area=False,
            profile_x_lim=(self.projector_resolution[0] - 50, self.projector_resolution[0] - 1),
            profile_y_lim=(self.projector_resolution[1] - 100, self.projector_resolution[1] - 1),
            hot_area=False,
            hot_x_lim=(self.projector_resolution[0] - 50, self.projector_resolution[0] - 1),
            hot_y_lim=(self.projector_resolution[1] - 100, self.projector_resolution[1] - 1)
        )
        # new simplified json approach
        if json_calibration_file is not None:
            self.load_json(json_calibration_file)

        self.cmap = None
        self.contours = True
        self.n_contours = 20
        self.contour_levels = numpy.arange(self.calibration_data.z_range[0],
                                           self.calibration_data.z_range[1],
                                           float(self.calibration_data.z_range[1] - self.calibration_data.z_range[
                                               0]) / self.n_contours)

    # ...

    def load_json(self, file):
        with open(file) as calibration_json:
            self.calibration_data.__dict__ = json.load(calibration_json)
        print("JSON configuration loaded.")

    def save_json(self, file='calibration.json'):
        with open(file, "w") as calibration_json:
            json.dump(self.calibration_data.__dict__, calibration_json)
        print('JSON configuration file saved:', str(file))

    def load(self, calibration_file=None):
        """

        Args:
            calibration_file:

        Returns:

        """
        if calibration_file == None:
            calibration_file = self.calibration_file
        try:
            self.calibration_data = pickle.load(open(calibration_file, 'rb'))
            if not isinstance(self.calibration_data, CalibrationData):
                raise TypeError("loaded data is not a Calibration File object")
        except OSError:
            print("calibration data file not found. Using default values")

    def save(self, calibration_file=None):
        """

        Args:
            calibration_file:

        Returns:

        """
        if calibration_file is None:
            calibration_file = self.calibration_file
        pickle.dump(self.calibration_data, open(calibration_file, 'wb'))
        print("calibration saved to " + str(calibration_file))

    def create(self):
        """

        Returns:

        """
        if self.associated_projector is None:
            print("Error: no Projector instance found.")

        if self.associated_kinect is None:
            print("Error: no kinect instance found.")

        def calibrate(rot_angle, x_lim, y_lim, x_pos, y_pos, scale_factor, z_range, box_width, box_height, legend_area,
                      legend_x_lim, legend_y_lim, profile_area, profile_x_lim, profile_y_lim, hot_area, hot_x_lim,
                      hot_y_lim, close_click):
            """

            Args:
                rot_angle:
                x_lim:
                y_lim:
                x_pos:
                y_pos:
                scale_factor:
                z_range:
                box_width:
                box_height:
                legend_area:
                legend_x_lim:
                legend_y_lim:
                profile_area:
                profile_x_lim:
                profile_y_lim:
                hot_area:
                hot_x_lim:
                hot_y_lim:
                close_click:

            Returns:

            """
            depth = self.associated_kinect.get_frame()
            depth_rotated = scipy.ndimage.rotate(depth, rot_angle, reshape=False)
            depth_cropped = depth_rotated[y_lim[0]:y_lim[1], x_lim[0]:x_lim[1]]
            depth_masked = numpy.ma.masked_outside(depth_cropped, self.calibration_data.z_range[0],
                                                   self.calibration_data.z_range[
                                                       1])  # depth pixels outside of range are white, no data pixe;ls are black.

            self.cmap = matplotlib.colors.Colormap('viridis')
            self.cmap.set_bad('white', 800)
            plt.set_cmap(self.cmap)
            h = (y_lim[1] - y_lim[0]) / 100.0
            w = (x_lim[1] - x_lim[0]) / 100.0

            fig = plt.figure(figsize=(w, h), dpi=100, frameon=False)
            ax = plt.Axes(fig, [0., 0., 1., 1.])
            ax.set_axis_off()
            fig.add_axes(ax)
            ax.pcolormesh(depth_masked, vmin=self.calibration_data.z_range[0],
                          vmax=self.calibration_data.z_range[1])

            if self.contours is True:  # draw contours
                self.contour_levels = numpy.arange(self.calibration_data.z_range[0],
                                                   self.calibration_data.z_range[1],
                                                   float(self.calibration_data.z_range[1] -
                                                         self.calibration_data.z_range[
                                                             0]) / self.n_contours)  # update contour levels
                plt.contour(depth_masked, levels=self.contour_levels, linewidths=1.0, colors=[(0, 0, 0, 1.0)])

            plt.savefig(os.path.join(self.associated_projector.work_directory, 'current_frame.png'), pad_inches=0)
            plt.close(fig)

            self.calibration_data = CalibrationData(
                rot_angle=rot_angle,
                x_lim=x_lim,
                y_lim=y_lim,
                x_pos=x_pos,
                y_pos=y_pos,
                scale_factor=scale_factor,
                z_range=z_range,
                box_width=box_width,
                box_height=box_height,
                legend_area=legend_area,
                legend_x_lim=legend_x_lim,
                legend_y_lim=legend_y_lim,
                profile_area=profile_area,
                profile_x_lim=profile_x_lim,
                profile_y_lim=profile_y_lim,
                hot_area=hot_area,
                hot_x_lim=hot_x_lim,
                hot_y_lim=hot_y_lim
            )

            if self.calibration_data.legend_area is not False:
                legend = Image.new('RGB', (
                    self.calibration_data.legend_x_lim[1] - self.calibration_data.legend_x_lim[0],
                    self.calibration_data.legend_y_lim[1] - self.calibration_data.legend_y_lim[0]), color='white')
                ImageDraw.Draw(legend).text((10, 10), "Legend", fill=(255, 255, 0))
                legend.save(os.path.join(self.associated_projector.work_directory, 'legend.png'))
            if self.calibration_data.profile_area is not False:
                profile = Image.new('RGB', (
                    self.calibration_data.profile_x_lim[1] - self.calibration_data.profile_x_lim[0],
                    self.calibration_data.profile_y_lim[1] - self.calibration_data.profile_y_lim[0]), color='blue')
                ImageDraw.Draw(profile).text((10, 10), "Profile", fill=(255, 255, 0))
                profile.save(os.path.join(self.associated_projector.work_directory, 'profile.png'))
            if self.calibration_data.hot_area is not False:
                hot = Image.new('RGB', (self.calibration_data.hot_x_lim[1] - self.calibration_data.hot_x_lim[0],
                                        self.calibration_data.hot_y_lim[1] - self.calibration_data.hot_y_lim[0]),
                                color='red')
                ImageDraw.Draw(hot).text((10, 10), "Hot Area", fill=(255, 255, 0))
                hot.save(os.path.join(self.associated_projector.work_directory, 'hot.png'))
            self.associated_projector.show()
            if close_click == True:
                calibration_widget.close()

        calibration_widget = widgets.interactive(calibrate,
                                                 rot_angle=widgets.IntSlider(
                                                     value=self.calibration_data.rot_angle, min=-180, max=180,
                                                     step=1, continuous_update=False),
                                                 x_lim=widgets.IntRangeSlider(
                                                     value=[self.calibration_data.x_lim[0],
                                                            self.calibration_data.x_lim[1]],
                                                     min=0, max=640, step=1, continuous_update=False),
                                                 y_lim=widgets.IntRangeSlider(
                                                     value=[self.calibration_data.y_lim[0],
                                                            self.calibration_data.y_lim[1]],
                                                     min=0, max=480, step=1, continuous_update=False),
                                                 x_pos=widgets.IntSlider(value=self.calibration_data.x_pos, min=0,
                                                                         max=self.projector_resolution[0]),
                                                 y_pos=widgets.IntSlider(value=self.calibration_data.y_pos, min=0,
                                                                         max=self.projector_resolution[1]),
                                                 scale_factor=widgets.FloatSlider(
                                                     value=self.calibration_data.scale_factor, min=0.1, max=6.0,
                                                     step=0.01, continuous_update=False),
                                                 z_range=widgets.IntRangeSlider(
                                                     value=[self.calibration_data.z_range[0],
                                                            self.calibration_data.z_range[1]],
                                                     min=500, max=2000, step=1, continuous_update=False),
                                                 box_width=widgets.IntSlider(value=self.calibration_data.box_dim[0],
                                                                             min=0,
                                                                             max=2000, continuous_update=False),
                                                 box_height=widgets.IntSlider(value=self.calibration_data.box_dim[1],
                                                                              min=0,
                                                                              max=2000, continuous_update=False),
                                                 legend_area=widgets.ToggleButton(
                                                     value=self.calibration_data.legend_area,
                                                     description='display a legend',
                                                     disabled=False,
                                                     button_style='',  # 'success', 'info', 'warning', 'danger' or ''
                                                     tooltip='Description',
                                                     icon='check'),
                                                 legend_x_lim=widgets.IntRangeSlider(
                                                     value=[self.calibration_data.legend_x_lim[0],
                                                            self.calibration_data.legend_x_lim[1]],
                                                     min=0, max=self.projector_resolution[0], step=1,
                                                     continuous_update=False),
                                                 legend_y_lim=widgets.IntRangeSlider(
                                                     value=[self.calibration_data.legend_y_lim[0],
                                                            self.calibration_data.legend_y_lim[1]],
                                                     min=0, max=self.projector_resolution[1], step=1,
                                                     continuous_update=False),
                                                 profile_area=widgets.ToggleButton(
                                                     value=self.calibration_data.profile_area,
                                                     description='display a profile area',
                                                     disabled=False,
                                                     button_style='',  # 'success', 'info', 'warning', 'danger' or ''
                                                     tooltip='display a profile area',
                                                     icon='check'),
                                                 profile_x_lim=widgets.IntRangeSlider(
                                                     value=[self.calibration_data.profile_x_lim[0],
                                                            self.calibration_data.profile_x_lim[1]],
                                                     min=0, max=self.projector_resolution[0], step=1,
                                                     continuous_update=False),
                                                 profile_y_lim=widgets.IntRangeSlider(
                                                     value=[self.calibration_data.profile_y_lim[0],
                                                            self.calibration_data.profile_y_lim[1]],
                                                     min=0, max=self.projector_resolution[1], step=1,
                                                     continuous_update=False),
                                                 hot_area=widgets.ToggleButton(
                                                     value=self.calibration_data.hot_area,
                                                     description='display a hot area for qr codes',
                                                     disabled=False,
                                                     button_style='',  # 'success', 'info', 'warning', 'danger' or ''
                                                     tooltip='display a hot area for qr codes',
                                                     icon='check'),
                                                 hot_x_lim=widgets.IntRangeSlider(
                                                     value=[self.calibration_data.hot_x_lim[0],
                                                            self.calibration_data.hot_x_lim[1]],
                                                     min=0, max=self.projector_resolution[0], step=1,
                                                     continuous_update=False),
                                                 hot_y_lim=widgets.IntRangeSlider(
                                                     value=[self.calibration_data.hot_y_lim[0],
                                                            self.calibration_data.hot_y_lim[1]],
                                                     min=0, max=self.projector_resolution[1], step=1,
                                                     continuous_update=False),
                                                 close_click=widgets.ToggleButton(
                                                     value=False,
                                                     description='Close calibration',
                                                     disabled=False,
                                                     button_style='',  # 'success', 'info', 'warning', 'danger' or ''
                                                     tooltip='Close calibration',
                                                     icon='check'
                                                 )

                                                 )
        IPython.display.display(calibration_widget)

class Projector:

    def __init__(self, calibrationdata):
        self.calib = calibrationdata

        # panel components (panes)
        self.frame = None
        self.legend = None
        self.panel = None

        self.create_panel() # make explicit?


    def show(self, plot):
        self.frame.object = plot


    def create_panel(self):

        css = '''
        body {
          margin:0px;
          background-color: #ffffff;
        }
        .bk.output {
        }
        .bk.legend {
          background-color: #AAAAAA;
        }
        .panel {
          background-color: #000000;
        }
        '''

        pn.extension(raw_css=[css])
        # Create a panel object and serve it within an external bokeh browser that will be opened in a separate window
        # in this special case, a "tight" layout would actually add again white space to the plt canvas, which was already cropped by specifying limits to the axis


        self.frame = pn.pane.Matplotlib(plt.Figure(), width=self.calib.p_area_width, height=self.calib.p_area_height,
                                         margin=[self.calib.p_top_margin, 0, 0, self.calib.p_left_margin], tight=False, dpi=self.calib.p_dpi, css_classes=['output'])

        self.legend = pn.Column("<br>\n# Legend",
                                margin=[self.calib.p_top_margin, 0, 0, 0],
                                css_classes=['legend'])

        # Combine panel and deploy bokeh server
        self.panel = pn.Row(self.frame, self.legend, width=self.calib.p_width, height=self.calib.p_height,
                            sizing_mode='fixed', css_classes=['panel'])

        # TODO: Add specific port? port=4242
        self.panel.show(threaded=False)

    def calibrate_projector(self):

        margin_top = pn.widgets.IntSlider(name='Top margin', value=0, start=self.calib.p_top_margin, end=150)
        def callback_mt(target, event):
            m = target.margin
            n = event.new
            # just changing single indices does not trigger updating of pane
            target.margin = [n, m[1], m[2], m[3]]
            # also update calibration object
            self.calib.p_top_margin = event.new
        margin_top.link(self.frame, callbacks={'value': callback_mt})

        margin_left = pn.widgets.IntSlider(name='Left margin', value=0, start=self.calib.p_left_margin, end=150)
        def callback_ml(target, event):
            m = target.margin
            n = event.new
            # just changing single indices does not trigger updating of pane
            target.margin = [m[0], m[1], m[2], n]
            # also update calibration object
            self.calib.p_left_margin = event.new
        margin_left.link(self.frame, callbacks={'value': callback_ml})

        width = pn.widgets.IntSlider(name='Map width', value=self.calib.p_area_width, start=self.calib.p_area_width - 400, end=self.calib.p_area_width + 400)
        def callback_width(target, event):
            target.width = event.new
            target.param.trigger('object')
            # also update calibration object
            self.calib.p_area_width = event.new
        width.link(self.frame, callbacks={'value': callback_width})

        height = pn.widgets.IntSlider(name='Map height', value=self.calib.p_area_height, start=self.calib.p_area_height - 400, end=self.calib.p_area_height + 400)
        def callback_height(target, event):
            target.height = event.new
            target.param.trigger('object')
            # also update calibration object
            self.calib.p_area_height = event.new
            #self.plot.redraw_plot()
        height.link(self.frame, callbacks={'value': callback_height})

        widgets = pn.Column("### Map positioning", margin_top, margin_left, width, height)
        return widgets

class ProjectorOLD:
    """

    """

    def __init__(self, resolution=None, create_calibration=False, work_directory='./', refresh=100, input_rescale=True):
        """

        Args:
            resolution:
            create_calibration:
            work_directory:
            refresh:
            input_rescale:

        Returns:
            None

        """
        self.id = 0
        self.html_filename = "projector" + str(self.id) + ".html"
        self.frame_filename = "frame" + str(self.id) + ".png"
        self.input_filename = 'current_frame.png'
        self.legend_filename = 'legend.png'
        self.hot_filename = 'hot.png'
        self.profile_filename = 'profile.png'
        self.work_directory = work_directory
        self.html_file = None
        self.html_text = None
        self.frame_file = None
        self.drawdate = "false"  # Boolean as string for html, only used for testing.
        self.refresh = refresh  # wait time in ms for html file to load image
        self.input_rescale = input_rescale
        if resolution is None:
            print(
                "no resolution specified. please always provide the beamer resolution on initiation!! For now a resolution of 800x600 is used!")
            resolution = (800, 600)  # resolution of the beamer that is changeds later is not passed to the calibration!
        self.resolution = resolution
        if create_calibration is True:
            self.calibration = Calibration(associated_projector=self)
            print("created new calibration:", self.calibration)
        else:
            self.calibration = None

    def set_calibration(self, calibration: Calibration):
        """

        Args:
            calibration:

        Returns:
            None

        """
        self.calibration = calibration

    def calibrate(self):
        # TODO This method should be in the calibration class
        self.calibration.create()

    def start_stream(self):
        """

        Returns:

        """
        # def start_stream(self, html_file=self.html_file, frame_file=self.frame_file):
        if self.work_directory is None:
            self.work_directory = os.getcwd()
        self.html_file = open(os.path.join(self.work_directory, self.html_filename), "w")

        self.html_text = """
            <html>
            <head>
                <style>
                    body {{ margin: 0px 0px 0px 0px; padding: 0px; }} 
                </style>
            <script type="text/JavaScript">
            var url = "output.png"; //url to load image from
            var refreshInterval = {0} ; //in ms
            var drawDate = {1}; //draw date string
            var img;

            function init() {{
                var canvas = document.getElementById("canvas");
                var context = canvas.getContext("2d");
                img = new Image();
                img.onload = function() {{
                    canvas.setAttribute("width", img.width)
                    canvas.setAttribute("height", img.height)
                    context.drawImage(this, 0, 0);
                    if(drawDate) {{
                        var now = new Date();
                        var text = now.toLocaleDateString() + " " + now.toLocaleTimeString();
                        var maxWidth = 100;
                        var x = img.width-10-maxWidth;
                        var y = img.height-10;
                        context.strokeStyle = 'black';
                        context.lineWidth = 2;
                        context.strokeText(text, x, y, maxWidth);
                        context.fillStyle = 'white';
                        context.fillText(text, x, y, maxWidth);
                    }}
                }};
                refresh();
            }}
            function refresh()
            {{
                img.src = url + "?t=" + new Date().getTime();
                setTimeout("refresh()",refreshInterval);
            }}

            </script>
            <title>AR Sandbox output</title>
            </head>

            <body onload="JavaScript:init();">
            <canvas id="canvas"/>
            </body>
            </html>

            """
        self.html_text = self.html_text.format(self.refresh, self.drawdate)
        self.html_file.write(self.html_text)
        self.html_file.close()

        webbrowser.open_new('file://' + str(os.path.abspath((os.path.join(self.work_directory, self.html_filename)))))

    def show(self, input=None, legend_filename=None, profile_filename=None,
             hot_filename=None, rescale=None):
        """

        Args:
            input:
            legend_filename:
            profile_filename:
            hot_filename:
            rescale:

        Returns:

        """

        assert self.calibration is not None, 'Calibration is not set yet. See set_calibration.'

        if input is None:
            input = os.path.join(self.work_directory, self.input_filename)
        if legend_filename is None:
            legend_filename = os.path.join(self.work_directory, self.legend_filename)
        if profile_filename is None:
            profile_filename = os.path.join(self.work_directory, self.profile_filename)
        if hot_filename is None:
            hot_filename = os.path.join(self.work_directory, self.hot_filename)
        if rescale is None:  #
            rescale = self.input_rescale

        projector_output = Image.new('RGB', self.resolution)
        frame = Image.open(input)

        if rescale is True:
            projector_output.paste(frame.resize((int(frame.width * self.calibration.calibration_data.scale_factor),
                                                 int(frame.height * self.calibration.calibration_data.scale_factor))),
                                   (
                                       self.calibration.calibration_data.x_pos,
                                       self.calibration.calibration_data.y_pos))
        else:
            projector_output.paste(frame,
                                   (self.calibration.calibration_data.x_pos, self.calibration.calibration_data.y_pos))

        if self.calibration.calibration_data.legend_area is not False:
            legend = Image.open(legend_filename)
            projector_output.paste(legend, (
                self.calibration.calibration_data.legend_x_lim[0], self.calibration.calibration_data.legend_y_lim[0]))
        if self.calibration.calibration_data.profile_area is not False:
            profile = Image.open(profile_filename)
            projector_output.paste(profile, (self.calibration.calibration_data.profile_x_lim[0],
                                             self.calibration.calibration_data.profile_y_lim[0]))
        if self.calibration.calibration_data.hot_area is not False:
            hot = Image.open(hot_filename)
            projector_output.paste(hot, (
                self.calibration.calibration_data.hot_x_lim[0], self.calibration.calibration_data.hot_y_lim[0]))

        projector_output.save(os.path.join(self.work_directory, 'output_temp.png'))
        os.replace(os.path.join(self.work_directory, 'output_temp.png'),
                   os.path.join(self.work_directory, 'output.png'))  # workaround to supress artifacts


class CalibrationData:
    """

    """

    def __init__(self, rot_angle=-180, x_lim=(0, 512), y_lim=(0, 424), x_pos=0, y_pos=0, scale_factor=1.0,
                 z_range=(800, 1400), box_width=1000, box_height=600, legend_area=False,
                 legend_x_lim=(0, 20), legend_y_lim=(0, 50), profile_area=False, profile_x_lim=(10, 200),
                 profile_y_lim=(200, 250), hot_area=False, hot_x_lim=(400, 450),
                 hot_y_lim=(400, 450), p_width=800, p_height=600, p_dpi=100, p_top_margin=0, p_left_margin=0,
                 p_area_width=512, p_area_height=424,
                 s_left_margin=0, s_top_margin=0, s_area_width=320, s_area_height=240, file=None):
        """

        Args:
            rot_angle:
            x_lim:
            y_lim:
            x_pos:
            y_pos:
            scale_factor:
            z_range:
            box_width:
            box_height:
            legend_area:
            legend_x_lim:
            legend_y_lim:
            profile_area:
            profile_x_lim:
            profile_y_lim:
            hot_area:
            hot_x_lim:
            hot_y_lim:

        Returns:
            None

        """
        self.rot_angle = rot_angle
        self.x_lim = x_lim
        self.y_lim = y_lim
        self.x_pos = x_pos
        self.y_pos = y_pos
        self.scale_factor = scale_factor
        self.z_range = z_range
        self.box_width = box_width
        self.box_height = box_height
        self.legend_area = legend_area
        self.legend_x_lim = legend_x_lim
        self.legend_y_lim = legend_y_lim
        self.profile_area = profile_area
        self.profile_x_lim = profile_x_lim
        self.profile_y_lim = profile_y_lim
        self.hot_area = hot_area
        self.hot_x_lim = hot_x_lim
        self.hot_y_lim = hot_y_lim
        self.box_dim = (self.box_width, self.box_height)

        # Attributes for new calibration approach
        self.p_width = p_width
        self.p_height = p_height
        self.p_dpi = p_dpi
        self.p_top_margin = p_top_margin
        self.p_left_margin = p_left_margin
        self.p_area_width = p_area_width
        self.p_area_height = p_area_height
        self.s_left_margin = s_left_margin
        self.s_top_margin = s_top_margin
        self.s_area_width = s_area_width
        self.s_area_height = s_area_height


class Scale:
    """
    class that handles the scaling of whatever the sandbox shows and the real world sandbox
    self.extent: 3d extent of the model in the sandbox in model units.

    """

    def __init__(self, calibration: Calibration = None, xy_isometric=True, extent=None):
        """

        Args:
            calibration:
            xy_isometric:
            extent:
        """
        self.calibration = calibration
        """
        if isinstance(calibration, Calibration):
            self.calibration = calibration
        else:
            raise TypeError("you must pass a valid calibration instance")
        """
        self.xy_isometric = xy_isometric
        self.scale = [None, None, None]
        self.pixel_size = [None, None]
        self.pixel_scale = [None, None]
        self.output_res = None

        if extent is None:  # extent should be array with shape (6,) or convert to list?
            self.extent = numpy.asarray([
                0.0,
                self.calibration.calibration_data.box_width,
                0.0,
                self.calibration.calibration_data.box_height,
                self.calibration.calibration_data.z_range[0],
                self.calibration.calibration_data.z_range[1],
            ])

        else:
            self.extent = numpy.asarray(extent)  # check: array with 6 entries!

    def calculate_scales(self):
        """
        calculates the factors for the coordinates transformation kinect-extent

        Returns:
            nothing, but changes in place:
            self.output_res [pixels]: width and height of sandbox image
            self.pixel_scale [modelunits/pixel]: XY scaling factor
            pixel_size [mm/pixel]
            self.scale

        """

        self.output_res = (self.calibration.calibration_data.x_lim[1] -
                           self.calibration.calibration_data.x_lim[0],
                           self.calibration.calibration_data.y_lim[1] -
                           self.calibration.calibration_data.y_lim[0])
        self.pixel_scale[0] = float(self.extent[1] - self.extent[0]) / float(self.output_res[0])
        self.pixel_scale[1] = float(self.extent[3] - self.extent[2]) / float(self.output_res[1])
        self.pixel_size[0] = float(self.calibration.calibration_data.box_width) / float(self.output_res[0])
        self.pixel_size[1] = float(self.calibration.calibration_data.box_height) / float(self.output_res[1])

        # TODO: change the extrent in place!! or create a new extent object that stores the extent after that modification.
        if self.xy_isometric == True:  # model is extended in one horizontal direction to fit  into box while the scale
            # in both directions is maintained
            print("Aspect ratio of the model is fixed in XY")
            if self.pixel_scale[0] >= self.pixel_scale[1]:
                self.pixel_scale[1] = self.pixel_scale[0]
                print("Model size is limited by X dimension")
            else:
                self.pixel_scale[0] = self.pixel_scale[1]
                print("Model size is limited by Y dimension")

        self.scale[0] = self.pixel_scale[0] / self.pixel_size[0]
        self.scale[1] = self.pixel_scale[1] / self.pixel_size[1]
        self.scale[2] = float(self.extent[5] - self.extent[4]) / (
                self.calibration.calibration_data.z_range[1] -
                self.calibration.calibration_data.z_range[0])
        print("scale in Model units/ mm (X,Y,Z): " + str(self.scale))

    # TODO: manually define zscale and either lower or upper limit of Z, adjust rest accordingly.


class Grid:
    """
    class for grid objects. a grid stores the 3D coordinate of each pixel recorded by the kinect in model coordinates
    a calibration object must be provided, it is used to crop the kinect data to the area of interest
    TODO:  The cropping should be done in the kinect class, with calibration_data passed explicitly to the method! Do this for all the cases where calibration data is needed!
    """

    def __init__(self, calibration=None, scale=None, ):
        """

        Args:
            calibration:
            scale:

        Returns:
            None

        """


        self.calibration = calibration
        """
        if isinstance(calibration, Calibration):
            self.calibration = calibration
        else:
            raise TypeError("you must pass a valid calibration instance")
        """
        if isinstance(scale, Scale):
            self.scale = scale
        else:
            self.scale = Scale(calibration=self.calibration)
            print("no scale provided or scale invalid. A default scale instance is used")
        self.empty_depth_grid = None
        self.create_empty_depth_grid()

    def create_empty_depth_grid(self):
        """
        Sets up XY grid (Z is empty that is the name coming from)

        Returns:

        """

        grid_list = []
        self.output_res = (self.calibration.calibration_data.x_lim[1] -
                           self.calibration.calibration_data.x_lim[0],
                           self.calibration.calibration_data.y_lim[1] -
                           self.calibration.calibration_data.y_lim[0])
        """compare:
        for x in range(self.output_res[1]):
            for y in range(self.output_res[0]):
                grid_list.append([y * self.scale.pixel_scale[1] + self.scale.extent[2], x * self.scale.pixel_scale[0] + self.scale.extent[0]])
        """

        for y in range(self.output_res[1]):
            for x in range(self.output_res[0]):
                grid_list.append([x * self.scale.pixel_scale[0] + self.scale.extent[0],
                                  y * self.scale.pixel_scale[1] + self.scale.extent[2]])

        empty_depth_grid = numpy.array(grid_list)
        self.empty_depth_grid = empty_depth_grid
        self.depth_grid = None  # I know, this should have thew right type.. anyway.
        print("the shown extent is [" + str(self.empty_depth_grid[0, 0]) + ", " +
              str(self.empty_depth_grid[-1, 0]) + ", " +
              str(self.empty_depth_grid[0, 1]) + ", " +
              str(self.empty_depth_grid[-1, 1]) + "] "
              )

        # return self.empty_depth_grid

    def update_grid(self, depth):
        """
        Appends the z (depth) coordinate to the empty depth grid.
        this has to be done every frame while the xy coordinates only change if the calibration or model extent is changed.
        For performance reasons these steps are therefore separated.

        Args:
            depth:

        Returns:

        """

        # TODO: is this flip still necessary?
        depth = numpy.fliplr(depth)  ##dirty workaround to get the it running with new gempy version.
        filtered_depth = numpy.ma.masked_outside(depth, self.calibration.calibration_data.z_range[0],
                                                 self.calibration.calibration_data.z_range[1])
        scaled_depth = self.scale.extent[5] - (
                (filtered_depth - self.calibration.calibration_data.z_range[0]) / (
                self.calibration.calibration_data.z_range[1] -
                self.calibration.calibration_data.z_range[0]) * (self.scale.extent[5] - self.scale.extent[4]))
        rotated_depth = scipy.ndimage.rotate(scaled_depth, self.calibration.calibration_data.rot_angle,
                                             reshape=False)
        cropped_depth = rotated_depth[self.calibration.calibration_data.y_lim[0]:
                                      self.calibration.calibration_data.y_lim[1],
                        self.calibration.calibration_data.x_lim[0]:
                        self.calibration.calibration_data.x_lim[1]]

        flattened_depth = numpy.reshape(cropped_depth, (numpy.shape(self.empty_depth_grid)[0], 1))
        depth_grid = numpy.concatenate((self.empty_depth_grid, flattened_depth), axis=1)

        self.depth_grid = depth_grid


class Contour:  # TODO: change the whole thing to use keyword arguments!!
    """
    class to handle contour lines in the sandbox. contours can shpow depth or anything else.
    TODO: pass on keyword arguments to the plot and label functions for more flexibility

    """

    def __init__(self, start, end, step, show=True, show_labels=False, linewidth=1.0, colors=[(0, 0, 0, 1.0)],
                 inline=0, fontsize=15, label_format='%3.0f'):
        """

        Args:
            start:
            end:
            step:
            show:
            show_labels:
            linewidth:
            colors:
            inline:
            fontsize:
            label_format:

        Returns:
            None

        """
        self.start = start
        self.end = end
        self.step = step
        self.show = show
        self.show_labels = show_labels
        self.linewidth = linewidth
        self.colors = colors
        self.levels = numpy.arange(self.start, self.end, self.step)
        self.contours = None
        self.data = None  # Data has to be updated for each frame

        # label attributes:
        self.inline = inline
        self.fontsize = fontsize
        self.label_format = label_format


class Plot:
    """
    handles the plotting of a sandbox model

    """

    def __init__(self, calibrationdata, sensor, cmap=None, norm=None, lot=None):

        self.calib = calibrationdata
        self.sensor = sensor # Still needed?

        self.cmap = cmap
        self.norm = norm
        self.lot = lot

        # switches
        #self.colormap = True
        #self.contours = True
        #self.points = True

        self.figure = None
        self.ax = None # current plot composition

        self.create_empty_frame() # initial figure for starting projector


    # def __init__(self, calibration=None, cmap=None, norm=None, lot=None, outfile=None):

    #     if isinstance(calibration, Calibration):
    #         self.calibration = calibration
    #     else:
    #         raise TypeError("you must pass a valid calibration instance")

    #     self.output_res = (
    #         self.calibration.calibration_data.x_lim[1] -
    #         self.calibration.calibration_data.x_lim[0],
    #         self.calibration.calibration_data.y_lim[1] -
    #         self.calibration.calibration_data.y_lim[0]
    #     )
    #
    #     self.h = self.calibration.calibration_data.scale_factor * (self.output_res[1]) / 100.0
    #     self.w = self.calibration.calibration_data.scale_factor * (self.output_res[0]) / 100.0


    def add_contours(self, contour, data):
        """
        renders contours to the current plot object. \
        The data has to come in a specific shape as needed by the matplotlib contour function.
        we explicity enforce to provide X and Y at this stage (you are welcome to change this)

        Args:
            contour: a contour instance
            data:  a list with the form x,y,z
                x: list of the coordinates in x direction (e.g. range(Scale.output_res[0])
                y: list of the coordinates in y direction (e.g. range(Scale.output_res[1])
                z: 2D array-like with the values to be contoured

        Returns:

        """

        if contour.show is True:
            contour.contours = self.ax.contour(data[0], data[1], data[2], levels=contour.levels,
                                               linewidths=contour.linewidth, colors=contour.colors)
            if contour.show_labels is True:
                self.ax.clabel(contour.contours, inline=contour.inline, fontsize=contour.fontsize,
                               fmt=contour.label_format)

    def create_empty_frame(self):
        self.figure = plt.figure(figsize=(self.calib.p_area_width / self.calib.p_dpi,
                                          self.calib.p_area_height / self.calib.p_dpi),
                                 dpi=self.calib.p_dpi)  # , frameon=False) # curent figure
        self.ax = plt.Axes(self.figure, [0., 0., 1., 1.])
        self.ax.set_axis_off()
        self.figure.add_axes(self.ax)

    def render_frame(self, rasterdata):
        # reset old figure
        plt.close(self.figure)

        self.create_empty_frame()
        self.block = rasterdata.reshape((self.calib.s_area_height, self.calib.s_area_width))
        self.ax.pcolormesh(self.block, cmap=self.cmap, norm=self.norm)

        # crop axis (!!!input dimensions of calibrated sensor!!!)
        self.ax.axis([0, self.calib.s_area_width, 0, self.calib.s_area_height])

        # return final figure
        return self.figure

    # def add_lith_contours(self, block, levels=None):
    #     """
    #
    #     Args:
    #         block:
    #         levels:
    #
    #     Returns:
    #
    #     """
    #     plt.contourf(block, levels=levels, cmap=self.cmap, norm=self.norm, extend="both")


class PlotOLD:
    """
    handles the plotting of a sandbox model

    """

    def __init__(self, calibration=None, cmap=None, norm=None, lot=None, outfile=None):
        """

        Args:
            calibration:
            cmap:
            norm:
            lot:
            outfile:

        Returns:
            None

        """
        if isinstance(calibration, Calibration):
            self.calibration = calibration
        else:
            raise TypeError("you must pass a valid calibration instance")

        self.cmap = cmap
        self.norm = norm
        self.lot = lot
        self.output_res = (  ##TODO: query and recalculate on method level so that calibration can change in between!
            self.calibration.calibration_data.x_lim[1] -
            self.calibration.calibration_data.x_lim[0],
            self.calibration.calibration_data.y_lim[1] -
            self.calibration.calibration_data.y_lim[0]
        )

        self.h = self.calibration.calibration_data.scale_factor * (self.output_res[1]) / 100.0
        self.w = self.calibration.calibration_data.scale_factor * (self.output_res[0]) / 100.0
        self.fig = None
        self.ax = None

        self.outfile = outfile

    def add_contours(self, contour, data):
        """
        renders contours to the current plot object. \
        The data has to come in a specific shape as needed by the matplotlib contour function.
        we explicity enforce to provide X and Y at this stage (you are welcome to change this)

        Args:
            contour: a contour instance
            data:  a list with the form x,y,z
                x: list of the coordinates in x direction (e.g. range(Scale.output_res[0])
                y: list of the coordinates in y direction (e.g. range(Scale.output_res[1])
                z: 2D array-like with the values to be contoured

        Returns:

        """

        if contour.show is True:
            contour.contours = self.ax.contour(data[0], data[1], data[2], levels=contour.levels,
                                               linewidths=contour.linewidth, colors=contour.colors)
            if contour.show_labels is True:
                self.ax.clabel(contour.contours, inline=contour.inline, fontsize=contour.fontsize,
                               fmt=contour.label_format)

    def create_empty_frame(self):
        """

        Returns:

        """
        self.fig = plt.figure(figsize=(self.w, self.h), dpi=100, frameon=False)
        self.ax = plt.Axes(self.fig, [0., 0., 1., 1.])
        self.ax.set_axis_off()
        self.fig.add_axes(self.ax)

    def render_frame(self, rasterdata):
        """

        Args:
            rasterdata:

        Returns:

        """
        self.create_empty_frame()
        self.block = rasterdata.reshape((self.output_res[1], self.output_res[0]))
        self.ax.pcolormesh(self.block, cmap=self.cmap, norm=self.norm)

    def add_lith_contours(self, block, levels=None):
        """

        Args:
            block:
            levels:

        Returns:

        """
        plt.contourf(block, levels=levels, cmap=self.cmap, norm=self.norm, extend="both")

    def save(self, outfile=None):
        """

        Args:
            outfile:

        Returns:

        """
        if outfile is None:
            if self.outfile is None:
                print("no outfile provided. try the default output file name 'current_frame.png' ")
                plt.show(self.fig)
                plt.close()
                pass
            else:
                outfile = self.outfile

        self.outfile = outfile
        self.fig.savefig(self.outfile, pad_inches=0)
        plt.close(self.fig)

    def create_legend(self):
        """

        Returns:

        """
        pass


class GeoMapModule:
    """

    """

    # TODO: When we move GeoMapModule import gempy just there

    def __init__(self, geo_model, grid: Grid, geol_map: Plot):
        """

        Args:
            geo_model:
            grid:
            geol_map:
            work_directory:

        Returns:
            None

        """

        self.geo_model = geo_model
        self.kinect_grid = grid
        self.geol_map = geol_map

        self.fault_line = self.create_fault_line(0, self.geo_model.geo_data_res.n_faults + 0.5001)
        self.main_contours = self.create_main_contours(self.kinect_grid.scale.extent[4],
                                                       self.kinect_grid.scale.extent[5])
        self.sub_contours = self.create_sub_contours(self.kinect_grid.scale.extent[4],
                                                     self.kinect_grid.scale.extent[5])

        self.x_grid = range(self.kinect_grid.scale.output_res[0])
        self.y_grid = range(self.kinect_grid.scale.output_res[1])

        self.plot_topography = True
        self.plot_faults = True

    def compute_model(self, kinect_array):
        """

        Args:
            kinect_array:

        Returns:

        """
        self.kinect_grid.update_grid(kinect_array)
        sol = gp.compute_model_at(self.kinect_grid.depth_grid, self.geo_model)
        lith_block = sol[0][0]
        fault_blocks = sol[1][0::2]
        block = lith_block.reshape((self.kinect_grid.scale.output_res[1],
                                    self.kinect_grid.scale.output_res[0]))

        return block, fault_blocks

    # TODO: Miguel: outfile folder should follow by default whatever is set in projection!
    # TODO: Temporal fix. Eventually we need a container class or metaclass with this data
    def render_geo_map(self, block, fault_blocks):
        """

        Args:
            block:
            fault_blocks:
            outfile:

        Returns:

        """

        self.geol_map.render_frame(block)

        elevation = self.kinect_grid.depth_grid.reshape((self.kinect_grid.scale.output_res[1],
                                                         self.kinect_grid.scale.output_res[0], 3))[:, :, 2]
        # This line is for GemPy 1.2: fault_data = sol.fault_blocks.reshape((scalgeol_map.outfilee.output_res[1],
        # scale.output_res[0]))

        if self.plot_faults is True:
            for fault in fault_blocks:
                fault = fault.reshape((self.kinect_grid.scale.output_res[1], self.kinect_grid.scale.output_res[0]))
                self.geol_map.add_contours(self.fault_line, [self.x_grid, self.y_grid, fault])
        if self.plot_topography is True:
            self.geol_map.add_contours(self.main_contours, [self.x_grid, self.y_grid, elevation])
            self.geol_map.add_contours(self.sub_contours, [self.x_grid, self.y_grid, elevation])

        return self.geol_map.figure


    def create_fault_line(self,
                          start=0.5,
                          end=50.5,  # TODO Miguel:increase?
                          step=1.0,
                          linewidth=3.0,
                          colors=[(1.0, 1.0, 1.0, 1.0)]):
        """

        Args:
            start:
            end:
            step:
            linewidth:
            colors:

        Returns:

        """

        self.fault_line = Contour(start=start, end=end, step=step, linewidth=linewidth,
                                  colors=colors)

        return self.fault_line

    def create_main_contours(self, start, end, step=100, linewidth=1.0,
                             colors=[(0.0, 0.0, 0.0, 1.0)], show_labels=True):
        """

        Args:
            start:
            end:
            step:
            linewidth:
            colors:
            show_labels:

        Returns:

        """

        self.main_contours = Contour(start=start,
                                     end=end,
                                     step=step,
                                     show_labels=show_labels,
                                     linewidth=linewidth, colors=colors)
        return self.main_contours

    def create_sub_contours(self,
                            start,
                            end,
                            step=25,
                            linewidth=0.8,
                            colors=[(0.0, 0.0, 0.0, 0.8)],
                            show_labels=False
                            ):
        """

        Args:
            start:
            end:
            step:
            linewidth:
            colors:
            show_labels:

        Returns:

        """

        self.sub_contours = Contour(start=start, end=end, step=step, linewidth=linewidth, colors=colors,
                                    show_labels=show_labels)
        return self.sub_contours

    def export_topographic_map(self, output="topographic_map.pdf"):
        """

        Args:
            output:

        Returns:

        """
        self.geol_map.create_empty_frame()
        elevation = self.kinect_grid.depth_grid.reshape((self.kinect_grid.scale.output_res[1],
                                                         self.kinect_grid.scale.output_res[0], 3))[:, :, 2]
        self.geol_map.add_contours(self.main_contours, [self.x_grid, self.y_grid, elevation])
        self.geol_map.add_contours(self.sub_contours, [self.x_grid, self.y_grid, elevation])
        self.geol_map.save(outfile=output)

    def export_geological_map(self, kinect_array, output="geological_map.pdf"):
        """

        Args:
            kinect_array:
            output:

        Returns:

        """

        print("there is still a bug in the map that causes the uppermost lithology to be displayed in the basement"
              " color. Unfortunately we do not have a quick fix for this currently... Sorry! Please fix the map "
              "yourself, for example using illustrator")

        lith_block, fault_blocks = self.compute_model(kinect_array)

        # This line is for GemPy 1.2: lith_block = sol.lith_block.reshape((scale.output_res[1], scale.output_res[0]))

        self.geol_map.create_empty_frame()

        lith_levels = self.geo_model.potential_at_interfaces[-1].sort()
        self.geol_map.add_lith_contours(lith_block, levels=lith_levels)

        elevation = self.kinect_grid.depth_grid.reshape((self.kinect_grid.scale.output_res[1],
                                                         self.kinect_grid.scale.output_res[0], 3))[:, :, 2]
        # This line is for GemPy 1.2: fault_data = sol.fault_blocks.reshape((scalgeol_map.outfilee.output_res[1],
        # scale.output_res[0]))

        if self.plot_faults is True:
            for fault in fault_blocks:
                fault = fault.reshape((self.kinect_grid.scale.output_res[1], self.kinect_grid.scale.output_res[0]))
                self.geol_map.add_contours(self.fault_line, [self.x_grid, self.y_grid, fault])

        if self.plot_topography is True:
            self.geol_map.add_contours(self.main_contours, [self.x_grid, self.y_grid, elevation])
            self.geol_map.add_contours(self.sub_contours, [self.x_grid, self.y_grid, elevation])

        self.geol_map.save(outfile=output)


class SandboxThread:
    """
    container for modules that handles threading. any kind of module can be loaded, as long as it contains a 'setup' and 'render_frame" method!
    """

    def __init__(self, module, kinect, projector, path=None):
        """

        Args:
            module:
            kinect:
            projector:
            path:
        """
        self.module = module
        self.kinect = kinect
        self.projector = projector
        self.path = path
        self.thread = None
        self.lock = threading.Lock()
        self.stop_thread = False
        self.plot = None

    def loop(self):
        """

        Returns:

        """
        while self.stop_thread is False:
            depth = self.kinect.get_filtered_frame()
            with self.lock:
                # TODO: Making the next two lines agnostic from GemPy
                lith, fault = self.module.compute_model(depth)
                self.plot=self.module.render_geo_map(lith, fault)

                self.projector.show(self.plot)

    def run(self):
        """

        Returns:

        """
        self.stop_thread = False
        self.thread = threading.Thread(target=self.loop, daemon=None)
        self.thread.start()
        # with thread and thread lock move these to main sandbox

    def pause(self):
        """

        Returns:

        """
        self.lock.release()

    def resume(self):
        """

        Returns:

        """
        self.lock.acquire()

    def kill(self):
        """

        Returns:

        """
        self.stop_thread = True
        try:
            self.lock.release()
        except:
            pass


class ArucoMarkers:
    """
    class to detect Aruco markers in the kinect data (IR and RGB)
    An Area of interest can be specified, markers outside this area will be ignored
    TODO: run as loop in a thread, probably implement in API
    """

    def __init__(self, aruco_dict=None, Area=None):
        if not aruco_dict:
            self.aruco_dict = aruco.DICT_4X4_50  # set the default dictionary here
        else:
            self.aruco_dict = aruco_dict
        self.Area = Area  # set a square Area of interest here (Hot-Area)
        self.kinect = KinectV2()
        self.ir_markers = self.find_markers_ir(self.kinect)
        self.rgb_markers = self.find_markers_rgb(self.kinect)
        self.dict_markers_current = self.update_dict_markers_current()  # markers that were detected in the last frame
        #self.dict_markers_all =pd.DataFrame({}) # all markers ever detected with their last known position and timestamp
        self.dict_markers_all = self.dict_markers_current
        self.lock = threading.Lock  # thread lock object to avoid read-write collisions in multithreading.
<<<<<<< HEAD
        #self.trs_dst = self.change_point_RGB_to_DepthIR()
        self.ArucoImage = self.create_aruco_marker()

=======
        self.trs_dst = self.change_point_RGB_to_DepthIR()
        self.ArucoImage = self.create_aruco_marker()
>>>>>>> e544ec16

    def get_location_marker(self, corners):
        pr1 = int(numpy.mean(corners[:, 0]))
        pr2 = int(numpy.mean(corners[:, 1]))
        return pr1, pr2

    def aruco_detect(self, image):
        gray = cv2.cvtColor(image, cv2.COLOR_BGR2GRAY)
<<<<<<< HEAD
        aruco_dict = aruco.Dictionary_get(self.aruco_dict)
=======
        aruco_dict = aruco.Dictionary_get(self.aruco_dictaruco_dict)
>>>>>>> e544ec16
        parameters = aruco.DetectorParameters_create()
        corners, ids, rejectedImgPoints = aruco.detectMarkers(gray, aruco_dict, parameters=parameters)
        return corners, ids, rejectedImgPoints

    def find_markers_ir(self, kinect: KinectV2):
        labels = {'ids', 'Corners_IR_x', 'Corners_IR_y'} #TODO: add orientation of aruco marker
        df = pd.DataFrame(columns=labels)
        list_values = df.set_index('ids')

        while len(list_values) < 4:

            minim = 0
            maxim = numpy.arange(1000, 30000, 500)
            IR = kinect.get_ir_frame_raw()
            for i in maxim:
                ir_use = numpy.interp(IR, (minim, i), (0, 255)).astype('uint8')
                ir3 = numpy.stack((ir_use, ir_use, ir_use), axis=2)
                corners, ids, rejectedImgPoints = self.aruco_detect(ir3)

                if not ids is None:
                    for j in range(len(ids)):
                        if ids[j] not in list_values.index.values:
                            x_loc, y_loc = self.get_location_marker(corners[j][0])
                            df_temp = pd.DataFrame({'ids': [ids[j][0]], 'Corners_IR_x': [x_loc], 'Corners_IR_y': [y_loc]})
                            df = pd.concat([df, df_temp], sort=False)
                            list_values = df.set_index('ids')

        self.ir_markers = list_values

        return self.ir_markers

    def find_markers_rgb(self, kinect :KinectV2):
        labels = {"ids", "Corners_RGB_x", "Corners_RGB_y"}  #TODO: add orientation of aruco marker
        df = pd.DataFrame(columns=labels)
        list_values_color = df.set_index("ids")

        while len(list_values_color) < 5:
            color = kinect.get_color()
            corners, ids, rejectedImgPoints = self.aruco_detect(color)

            if not ids is None:
                for j in range(len(ids)):
                    if ids[j] not in list_values_color.index.values:
                        x_loc, y_loc = self.get_location_marker(corners[j][0])
                        df_temp = pd.DataFrame({"ids": [ids[j][0]], "Corners_RGB_x": [x_loc], "Corners_RGB_y": [y_loc]})
                        df = pd.concat([df, df_temp], sort=False)
                        list_values_color = df.set_index("ids")

        self.rgb_markers = list_values_color

        return self.rgb_markers


    def update_dict_markers_current(self):

        ir_aruco_locations = self.ir_markers
        rgb_aruco_locations = self.rgb_markers
        self.dict_markers_current = pd.concat([ir_aruco_locations,rgb_aruco_locations], axis=1)
        return self.dict_markers_current

    def update_dict_markers_all(self):

        self.dict_markers_all.update(self.dict_markers_current)
        return self.dict_markers_all


    def erase_dict_markers_all(self):
        self.dict_markers_all = pd.DataFrame({})
        return self.dict_markers_all

    def change_point_RGB_to_DepthIR(self):
        """
        Get a perspective transform matrix to project points from RGB to Depth/IR space

        Args:
            src: location in x and y of the points from the source image (requires 4 points)
            dst: equivalence of position x and y from source image to destination image (requires 4 points)

        Returns:
            trs_dst: location in x and y of the projected point in Depth/IR space
        """
        full = self.dict_markers_current.dropna()
        mis = self.dict_markers_current[self.dict_markers_current.isna().any(1)]

        src = numpy.array(full[["Corners_RGB_x", "Corners_RGB_y"]]).astype(numpy.float32)
        dst = numpy.array(full[["Corners_IR_x", "Corners_IR_y"]]).astype(numpy.float32)

        trs_src = numpy.array([mis["Corners_RGB_x"], mis["Corners_RGB_y"], 1]).astype(numpy.float32)

        transform_perspective = cv2.getPerspectiveTransform(src, dst)

        trans_val = numpy.dot(transform_perspective, trs_src.T).astype("int")

        values = {"Corners_IR_x": trans_val[0], "Corners_IR_y": trans_val[1]}

        self.dict_markers_current = self.dict_markers_current.fillna(value=values)

        return self.dict_markers_current

    def create_aruco_marker(self, nx=1, ny=1,show=False):
        self.ArucoImage = 0
        if show is True:
            aruco_dictionary = aruco.Dictionary_get(self.aruco_dict)

            fig = plt.figure()
            for i in range(1, nx * ny + 1):
                ax = fig.add_subplot(ny, nx, i)
                img = aruco.drawMarker(aruco_dictionary, i, 2000)

                plt.imshow(img, cmap=plt.cm.gray, interpolation="nearest")
                ax.axis("off")

            plt.savefig("markers.pdf")
            plt.show()
            self.ArucoImage = img

        return self.ArucoImage

    def plot_ir_aruco_location(self, kinect : KinectV2):
        plt.figure(figsize=(20, 20))
        plt.imshow(kinect.get_ir_frame(), cmap="gray")
        plt.plot(self.dict_markers_current["Corners_IR_x"], self.dict_markers_current["Corners_IR_y"], "or")
        plt.show()

<<<<<<< HEAD

    def plot_rgb_aruco_location(self, kinect: KinectV2):
        plt.figure(figsize=(20, 20))
        plt.imshow(kinect.get_color())
        plt.plot(self.dict_markers_current["Corners_RGB_x"], self.dict_markers_current["Corners_RGB_y"], "or")
        plt.show()
=======
    def create_aruco_marker(self, nx=1, ny=1):
        aruco_dictionary = aruco.Dictionary_get(self.aruco_dict)

        fig = plt.figure()
        for i in range(1, nx * ny + 1):
            ax = fig.add_subplot(ny, nx, i)
            img = aruco.drawMarker(aruco_dictionary, i, 2000)
            plt.imshow(img, cmap=plt.cm.gray, interpolation="nearest")
            ax.axis("off")
        plt.savefig("markers.pdf")
        plt.show()
        self.ArucoImage = img
        return self.ArucoImage
>>>>>>> e544ec16
<|MERGE_RESOLUTION|>--- conflicted
+++ resolved
@@ -1839,14 +1839,9 @@
         #self.dict_markers_all =pd.DataFrame({}) # all markers ever detected with their last known position and timestamp
         self.dict_markers_all = self.dict_markers_current
         self.lock = threading.Lock  # thread lock object to avoid read-write collisions in multithreading.
-<<<<<<< HEAD
         #self.trs_dst = self.change_point_RGB_to_DepthIR()
         self.ArucoImage = self.create_aruco_marker()
 
-=======
-        self.trs_dst = self.change_point_RGB_to_DepthIR()
-        self.ArucoImage = self.create_aruco_marker()
->>>>>>> e544ec16
 
     def get_location_marker(self, corners):
         pr1 = int(numpy.mean(corners[:, 0]))
@@ -1855,11 +1850,7 @@
 
     def aruco_detect(self, image):
         gray = cv2.cvtColor(image, cv2.COLOR_BGR2GRAY)
-<<<<<<< HEAD
         aruco_dict = aruco.Dictionary_get(self.aruco_dict)
-=======
-        aruco_dict = aruco.Dictionary_get(self.aruco_dictaruco_dict)
->>>>>>> e544ec16
         parameters = aruco.DetectorParameters_create()
         corners, ids, rejectedImgPoints = aruco.detectMarkers(gray, aruco_dict, parameters=parameters)
         return corners, ids, rejectedImgPoints
@@ -1983,26 +1974,12 @@
         plt.imshow(kinect.get_ir_frame(), cmap="gray")
         plt.plot(self.dict_markers_current["Corners_IR_x"], self.dict_markers_current["Corners_IR_y"], "or")
         plt.show()
-
-<<<<<<< HEAD
+        self.ArucoImage = img
+        return self.ArucoImage
+
 
     def plot_rgb_aruco_location(self, kinect: KinectV2):
         plt.figure(figsize=(20, 20))
         plt.imshow(kinect.get_color())
         plt.plot(self.dict_markers_current["Corners_RGB_x"], self.dict_markers_current["Corners_RGB_y"], "or")
-        plt.show()
-=======
-    def create_aruco_marker(self, nx=1, ny=1):
-        aruco_dictionary = aruco.Dictionary_get(self.aruco_dict)
-
-        fig = plt.figure()
-        for i in range(1, nx * ny + 1):
-            ax = fig.add_subplot(ny, nx, i)
-            img = aruco.drawMarker(aruco_dictionary, i, 2000)
-            plt.imshow(img, cmap=plt.cm.gray, interpolation="nearest")
-            ax.axis("off")
-        plt.savefig("markers.pdf")
-        plt.show()
-        self.ArucoImage = img
-        return self.ArucoImage
->>>>>>> e544ec16
+        plt.show()