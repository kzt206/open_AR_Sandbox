--- conflicted
+++ resolved
@@ -1702,14 +1702,9 @@
             self.set_colormaps()
         self.rescale_blocks()
         self.rescale_mask() #nearest neighbour?
-<<<<<<< HEAD
-
         self.displayed_dataset_key = list(self.block_dict)[0]
-=======
-        self.displayed_dataset_key = list(self.block_dict)[0]
 
         self.plot.contours_color = 'w'  # Adjust default contour color
->>>>>>> 6f5b1fad
 
         self.projector.frame.object = self.plot.figure #Link figure to projector
 
@@ -1823,15 +1818,6 @@
         print('nx ny, nz:')
         print(nx, ny, nz)
 
-
-        while True:  # skip to coordinates
-            l = f.readline().split()
-            if len(l) > 0 and l[0] == "CORP":
-                print("loading cell positions")
-               # self.parse_coordinates(f, nx, ny, nz)
-                print("coordinates loaded")
-                break
-
         while True:  # skip to Livecell
             l = f.readline().split()
             if len(l) > 0 and l[0] == "LIVECELL":
@@ -1873,8 +1859,7 @@
                 x = 0
                 for n in range(nx // values_per_line):  # read values in full lines
                     l = current_file.readline().split()
-                    if len(l) < values_per_line: ##if there is an empty line, skip to the next
-                        l = current_file.readline().split()
+
                     for i in range(values_per_line):  # iterate values in the line
                         value = l[i]
                         data_np[x, y, z] = float(value)
