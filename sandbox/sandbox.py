# TODO: Docstring!!!

from abc import ABCMeta
from abc import abstractmethod
import json
import logging
import threading
from time import sleep
from warnings import warn

import matplotlib.pyplot as plt
import matplotlib
import numpy
import pandas as pd
import panel as pn
import pickle
import scipy
from scipy.interpolate import griddata  # for DummySensor
import scipy.ndimage
from scipy.spatial.distance import cdist  # for DummySensor
import skimage  # for resizing of block data
<<<<<<< HEAD
=======
from PIL import Image
>>>>>>> 731bb5ac

# optional imports
try:
    import freenect  # wrapper for KinectV1
except ImportError:
    print('Freenect module not found, KinectV1 will not work.')

try:
    from pykinect2 import PyKinectV2  # Wrapper for KinectV2 Windows SDK
    from pykinect2 import PyKinectRuntime
except ImportError:
    print('pykinect2 module not found, KinectV2 will not work.')

try:
    import cv2
    from cv2 import aruco
except ImportError:
    # warn('opencv is not installed. Object detection will not work')
    pass

# logging and exception handling
verbose = False
if verbose:
    logging.basicConfig(filename="main.log",
                        filemode='w',
                        level=logging.WARNING,
                        format='%(asctime)s - %(levelname)s - %(message)s',
                        )


class Sandbox:
    # Wrapping API-class

    def __init__(self, calibration_file=None, sensor='dummy', projector_resolution=None, **kwargs):
        self.calib = CalibrationData(file=calibration_file)

        if projector_resolution is not None:
            self.calib.p_width = projector_resolution[0]
            self.calib.p_height = projector_resolution[1]

        if sensor == 'kinect1':
            self.sensor = KinectV1(self.calib)
        elif sensor == 'kinect2':
            self.sensor = KinectV2(self.calib)
        else:
            self.sensor = DummySensor(calibrationdata=self.calib)

        self.projector = Projector(self.calib)
        self.module = TopoModule(self.calib, self.sensor, self.projector, **kwargs)
        # self.module = Calibration(self.calib, self.sensor, self.projector, **kwargs)


class CalibrationData(object):
    """
        changes from 0.8alpha to 0.9alpha: introduction of box_width and box_height
    """

    def __init__(self,
                 p_width=800, p_height=600, p_frame_top=0, p_frame_left=0,
                 p_frame_width=600, p_frame_height=450,
                 s_top=10, s_right=10, s_bottom=10, s_left=10, s_min=700, s_max=1500,
                 box_width=1000.0, box_height=800.0,
                 file=None):
        """

        Args:
            p_width:
            p_height:
            p_frame_top:
            p_frame_left:
            p_frame_width:
            p_frame_height:
            s_top:
            s_right:
            s_bottom:
            s_left:
            s_min:
            s_max:
            box_width: physical dimensions of the sandbox along x-axis in millimeters
            box_height: physical dimensions of the sandbox along y-axis in millimeters
            file:
        """

        # version identifier (will be changed if new calibration parameters are introduced / removed)
        self.version = "0.9alpha"

        # projector
        self.p_width = p_width
        self.p_height = p_height

        self.p_frame_top = p_frame_top
        self.p_frame_left = p_frame_left
        self.p_frame_width = p_frame_width
        self.p_frame_height = p_frame_height

        # self.p_legend_top =
        # self.p_legend_left =
        # self.p_legend_width =
        # self.p_legend_height =

        # hot area
        # self.p_hot_top =
        # self.p_hot_left =
        # self.p_hot_width =
        # self.p_hot_height =

        # profile area
        # self.p_profile_top =
        # self.p_profile_left =
        # self.p_profile_width =
        # self.p_profile_height =

        # sensor (e.g. Kinect)
        self.s_name = 'generic'  # name to identify the associated sensor device
        self.s_width = 500  # will be updated by sensor init
        self.s_height = 400  # will be updated by sensor init

        self.s_top = s_top
        self.s_right = s_right
        self.s_bottom = s_bottom
        self.s_left = s_left
        self.s_min = s_min
        self.s_max = s_max

        self.box_width = box_width
        self.box_height = box_height

        if file is not None:
            self.load_json(file)

    # computed parameters for easy access
    @property
    def s_frame_width(self):
        return self.s_width - self.s_left - self.s_right

    @property
    def s_frame_height(self):
        return self.s_height - self.s_top - self.s_bottom

    @property
    def scale_factor(self):
        return (self.p_frame_width / self.s_frame_width), (self.p_frame_height / self.s_frame_height)

    # JSON import/export
    def load_json(self, file):
        with open(file) as calibration_json:
            data = json.load(calibration_json)
            if data['version'] == self.version:
                self.__dict__ = data
                print("JSON configuration loaded.")
            else:
                print("JSON configuration incompatible.\nPlease recalibrate manually!")

    def save_json(self, file='calibration.json'):
        with open(file, "w") as calibration_json:
            json.dump(self.__dict__, calibration_json)
        print('JSON configuration file saved:', str(file))


class Sensor(object):
    """
    Masterclass for initializing the sensor (e.g. the Kinect).
    Init the kinect and provide a method that returns the scanned depth image as numpy array. Also we do the gaussian
    blurring to get smoother lines.
    """
    __metaclass__ = ABCMeta

    def __init__(self, calibrationdata, filter='gaussian', n_frames=3, sigma_gauss=3):
        self.calib = calibrationdata
        self.calib.s_name = self.name
        self.calib.s_width = self.depth_width
        self.calib.s_height = self.depth_height

        self.id = None
        self.device = None
        self.angle = None

        self.depth = None
        self.color = None
        self.ir_frame_raw = None
        self.ir_frame = None

        # TODO: include filter self.-filter parameters as function defaults
        self.filter = filter  # TODO: deprecate get_filtered_frame, make it switchable in runtime
        self.n_frames = n_frames  # filter parameters
        self.sigma_gauss = sigma_gauss

        self.setup()

    @abstractmethod
    def setup(self):
        # Wildcard: Everything necessary to set up before a frame can be fetched.
        pass

    @abstractmethod
    def get_frame(self):
        # Wildcard: Single fetch operation.
        pass

    def get_filtered_frame(self):
        # collect last n frames in a stack
        depth_array = self.get_frame()
        for i in range(self.n_frames - 1):
            depth_array = numpy.dstack([depth_array, self.get_frame()])
        # calculate mean values ignoring zeros by masking them
        depth_array_masked = numpy.ma.masked_where(depth_array == 0, depth_array)  # needed for V2?
        self.depth = numpy.ma.mean(depth_array_masked, axis=2)
        # apply gaussian filter
        self.depth = scipy.ndimage.filters.gaussian_filter(self.depth, self.sigma_gauss)

        return self.depth


class DummySensor(Sensor):
    name = 'dummy'

    def __init__(self, *args, width=512, height=424, depth_limits=(1170, 1370),
                 corners=True, points_n=4, points_distance=0.3,
                 alteration_strength=0.1, random_seed=None, **kwargs):

        self.depth_width = width
        self.depth_height = height

        self.depth_lim = depth_limits
        self.corners = corners
        self.n = points_n
        # distance in percent of grid diagonal
        self.distance = numpy.sqrt(self.depth_width ** 2 + self.depth_height ** 2) * points_distance
        # alteration_strength: 0 to 1 (maximum 1 equals numpy.pi/2 on depth range)
        self.strength = alteration_strength
        self.seed = random_seed

        self.grid = None
        self.positions = None
        self.os_values = None
        self.values = None

        # call parents' class init
        super().__init__(*args, **kwargs)

    def setup(self):
        # create grid, init values, and init interpolation
        self._create_grid()
        self._pick_positions()
        self._pick_values()
        self._interpolate()
        print("DummySensor initialized.")

    def get_frame(self):
        """

        Returns:

        """
        self._alter_values()
        self._interpolate()
        return self.depth

    def _oscillating_depth(self, random):
        r = (self.depth_lim[1] - self.depth_lim[0]) / 2
        return numpy.sin(random) * r + r + self.depth_lim[0]

    def _create_grid(self):
        # creates 2D grid for given resolution
        x, y = numpy.meshgrid(numpy.arange(0, self.depth_width, 1), numpy.arange(0, self.depth_height, 1))
        self.grid = numpy.stack((x.ravel(), y.ravel())).T
        return True

    def _pick_positions(self):
        '''
        grid: Set of possible points to pick from
        n: desired number of points (without corners counting), not guaranteed to be reached
        distance: distance or range between points
        '''

        numpy.random.seed(seed=self.seed)
        gl = self.grid.shape[0]
        gw = self.grid.shape[1]
        n = self.n

        if self.corners:
            n += 4
            points = numpy.zeros((n, gw))
            points[1, 0] = self.grid[:, 0].max()
            points[2, 1] = self.grid[:, 1].max()
            points[3, 0] = self.grid[:, 0].max()
            points[3, 1] = self.grid[:, 1].max()
            i = 4  # counter
        else:
            points = numpy.zeros((n, gw))
            # randomly pick initial point
            ipos = numpy.random.randint(0, gl)
            points[0, :2] = self.grid[ipos, :2]
            i = 1  # counter

        while i < n:
            # calculate all distances between remaining candidates and sim points
            dist = cdist(points[:i, :2], self.grid[:, :2])
            # choose candidates which are out of range
            mm = numpy.min(dist, axis=0)
            candidates = self.grid[mm > self.distance]
            # count candidates
            cl = candidates.shape[0]
            if cl < 1: break
            # randomly pick candidate and set next point
            pos = numpy.random.randint(0, cl)
            points[i, :2] = candidates[pos, :2]

            i += 1

        # just return valid points if early break occured
        self.positions = points[:i]

        return True

    def _pick_values(self):
        numpy.random.seed(seed=self.seed)
        n = self.positions.shape[0]
        self.os_values = numpy.random.uniform(-numpy.pi, numpy.pi, n)
        self.values = self._oscillating_depth(self.os_values)

    def _alter_values(self):
        # maximum range in both directions the values should be altered
        numpy.random.seed(seed=self.seed)
        os_range = self.strength * (numpy.pi / 2)
        for i, value in enumerate(self.os_values):
            self.os_values[i] = value + numpy.random.uniform(-os_range, os_range)
        self.values = self._oscillating_depth(self.os_values)

    def _interpolate(self):
        inter = griddata(self.positions[:, :2], self.values, self.grid[:, :2], method='cubic', fill_value=0)
        self.depth = inter.reshape(self.depth_height, self.depth_width)


class KinectV1(Sensor):
    # hard coded class attributes for KinectV1's native resolution
    name = 'kinect_v1'
    depth_width = 320
    depth_height = 240
    color_width = 640
    color_height = 480

    # TODO: Check!

    def setup(self):
        warn('Two kernels cannot access the Kinect at the same time. This will lead to a sudden death of the kernel. '
             'Be sure no other kernel is running before you initialize a KinectV1 object.')
        print("looking for kinect...")
        ctx = freenect.init()
        self.device = freenect.open_device(ctx, self.id)
        print(self.id)
        freenect.close_device(self.device)  # TODO Test if this has to be done!
        # get the first Depth frame already (the first one takes much longer than the following)
        self.depth = self.get_frame()
        print("KinectV1 initialized.")

    def set_angle(self, angle):  # TODO: throw out
        """
        Args:
            angle:

        Returns:
            None
        """
        self.angle = angle
        freenect.set_tilt_degs(self.device, self.angle)

    def get_frame(self):
        self.depth = freenect.sync_get_depth(index=self.id, format=freenect.DEPTH_MM)[0]
        self.depth = numpy.fliplr(self.depth)
        return self.depth

    def get_rgb_frame(self):  # TODO: check if this can be thrown out
        """

        Returns:

        """
        self.color = freenect.sync_get_video(index=self.id)[0]
        self.color = numpy.fliplr(self.color)
        return self.color

    def calibrate_frame(self, frame, calibration=None):  # TODO: check if this can be thrown out
        """

        Args:
            frame:
            calibration:

        Returns:

        """
        if calibration is None:
            print("no calibration provided!")
        rotated = scipy.ndimage.rotate(frame, calibration.calibration_data.rot_angle, reshape=False)
        cropped = rotated[calibration.calibration_data.y_lim[0]: calibration.calibration_data.y_lim[1],
                  calibration.calibration_data.x_lim[0]: calibration.calibration_data.x_lim[1]]
        cropped = numpy.flipud(cropped)
        return cropped


class KinectV2(Sensor):
    """
    control class for the KinectV2 based on the Python wrappers of the official Microsoft SDK
    Init the kinect and provides a method that returns the scanned depth image as numpy array.
    Also we do gaussian blurring to get smoother surfaces.

    """

    # hard coded class attributes for KinectV2's native resolution
    name = 'kinect_v2'
    depth_width = 512
    depth_height = 424
    color_width = 1920
    color_height = 1080

    def setup(self):
        self.device = PyKinectRuntime.PyKinectRuntime(
            PyKinectV2.FrameSourceTypes_Color | PyKinectV2.FrameSourceTypes_Depth | PyKinectV2.FrameSourceTypes_Infrared)
        self.depth = self.get_frame()
        self.color = self.get_color()
        # self.ir_frame_raw = self.get_ir_frame_raw()
        # self.ir_frame = self.get_ir_frame()
        print("KinectV2 initialized.")

    def get_frame(self):
        """

        Args:

        Returns:
               2D Array of the shape(424, 512) containing the depth information of the latest frame in mm

        """
        depth_flattened = self.device.get_last_depth_frame()
        self.depth = depth_flattened.reshape(
            (self.depth_height, self.depth_width))  # reshape the array to 2D with native resolution of the kinectV2
        return self.depth

    def get_ir_frame_raw(self):
        """

        Args:

        Returns:
               2D Array of the shape(424, 512) containing the raw infrared intensity in (uint16) of the last frame

        """
        ir_flattened = self.device.get_last_infrared_frame()
        self.ir_frame_raw = numpy.flipud(
            ir_flattened.reshape((self.depth_height,
                                  self.depth_width)))  # reshape the array to 2D with native resolution of the kinectV2
        return self.ir_frame_raw

    def get_ir_frame(self, min=0, max=6000):
        """

        Args:
            min: minimum intensity value mapped to uint8 (will become 0) default: 0
            max: maximum intensity value mapped to uint8 (will become 255) default: 6000
        Returns:
               2D Array of the shape(424, 512) containing the infrared intensity between min and max mapped to uint8 of the last frame

        """
        ir_frame_raw = self.get_ir_frame_raw()
        self.ir_frame = numpy.interp(ir_frame_raw, (min, max), (0, 255)).astype('uint8')
        return self.ir_frame

    def get_color(self):
        color_flattened = self.device.get_last_color_frame()
        resolution_camera = self.color_height * self.color_width  # resolution camera Kinect V2
        # Palette of colors in RGB / Cut of 4th column marked as intensity
        palette = numpy.reshape(numpy.array([color_flattened]), (resolution_camera, 4))[:, [2, 1, 0]]
        position_palette = numpy.reshape(numpy.arange(0, len(palette), 1), (self.color_height, self.color_width))
        self.color = numpy.flipud(palette[position_palette])
        return self.color


# class Calibration:
#     """
#     """
#
#     def __init__(self, calibrationdata, sensor, projector, module):
#         self.calib = calibrationdata
#         self.sensor = sensor
#         self.projector = projector
#         self.module = module
#
#         self.json_filename = None
#
#         # customization
#         self.c_under = '#DBD053'
#         self.c_over = '#DB3A34'
#         self.c_margin = '#084C61'
#         self.c_margin_alpha = 0.5
#
#         # init panel visualization
#         pn.extension()
#
#         ### projector widgets and links
#
#         self._widget_p_frame_top = pn.widgets.IntSlider(name='Projector top margin',
#                                                         value=self.calib.p_frame_top,
#                                                         start=0,
#                                                         end=self.calib.p_height - 20)
#         self._widget_p_frame_top.link(self.projector.frame, callbacks={'value': self._callback_p_frame_top})
#
#
#         self._widget_p_frame_left = pn.widgets.IntSlider(name='Projector left margin',
#                                                          value=self.calib.p_frame_left,
#                                                          start=0,
#                                                          end=self.calib.p_width - 20)
#         self._widget_p_frame_left.link(self.projector.frame, callbacks={'value': self._callback_p_frame_left})
#
#
#         self._widget_p_frame_width = pn.widgets.IntSlider(name='Projector frame width',
#                                                           value=self.calib.p_frame_width,
#                                                           start=10,
#                                                           end=self.calib.p_width)
#         self._widget_p_frame_width.link(self.projector.frame, callbacks={'value': self._callback_p_frame_width})
#
#
#         self._widget_p_frame_height = pn.widgets.IntSlider(name='Projector frame height',
#                                                            value=self.calib.p_frame_height,
#                                                            start=10,
#                                                            end=self.calib.p_height)
#         self._widget_p_frame_height.link(self.projector.frame, callbacks={'value': self._callback_p_frame_height})
#
#         ### sensor widgets and links
#
#         self._widget_s_top = pn.widgets.IntSlider(name='Sensor top margin',
#                                                   bar_color=self.c_margin,
#                                                   value=self.calib.s_top,
#                                                   start=0,
#                                                   end=self.calib.s_height)
#         self._widget_s_top.link(self.plot_sensor, callbacks={'value': self._callback_s_top})
#
#         self._widget_s_right = pn.widgets.IntSlider(name='Sensor right margin',
#                                                     bar_color=self.c_margin,
#                                                     value=self.calib.s_right,
#                                                     start=0,
#                                                     end=self.calib.s_width)
#         self._widget_s_right.link(self.plot_sensor, callbacks={'value': self._callback_s_right})
#
#         self._widget_s_bottom = pn.widgets.IntSlider(name='Sensor bottom margin',
#                                                      bar_color=self.c_margin,
#                                                      value=self.calib.s_bottom,
#                                                      start=0,
#                                                      end=self.calib.s_height)
#         self._widget_s_bottom.link(self.plot_sensor, callbacks={'value': self._callback_s_bottom})
#
#         self._widget_s_left = pn.widgets.IntSlider(name='Sensor left margin',
#                                                    bar_color=self.c_margin,
#                                                    value=self.calib.s_left,
#                                                    start=0,
#                                                    end=self.calib.s_width)
#         self._widget_s_left.link(self.plot_sensor, callbacks={'value': self._callback_s_left})
#
#         self._widget_s_min = pn.widgets.IntSlider(name='Vertical minimum',
#                                                   bar_color=self.c_under,
#                                                   value=self.calib.s_min,
#                                                   start=0,
#                                                   end=2000)
#         self._widget_s_min.link(self.plot_sensor, callbacks={'value': self._callback_s_min})
#
#         self._widget_s_max = pn.widgets.IntSlider(name='Vertical maximum',
#                                                   bar_color=self.c_over,
#                                                   value=self.calib.s_max,
#                                                   start=0,
#                                                   end=2000)
#         self._widget_s_max.link(self.plot_sensor, callbacks={'value': self._callback_s_max})
#
#         # refresh button
#
#         self._widget_refresh_frame = pn.widgets.Button(name='Refresh sensor frame\n(3 sec. delay)!')
#         self._widget_refresh_frame.param.watch(self._callback_refresh_frame, 'clicks', onlychanged=False)
#
#         # save selection
#
#         # Only for reading files --> Is there no location picker in panel widgets???
#         #self._widget_json_location = pn.widgets.FileInput(name='JSON location')
#         self._widget_json_filename = pn.widgets.TextInput(name='Choose a calibration filename:')
#         self._widget_json_filename.param.watch(self._callback_json_filename, 'value', onlychanged=False)
#         self._widget_json_filename.value = 'calibration.json'
#
#         self._widget_json_save = pn.widgets.Button(name='Save calibration')
#         self._widget_json_save.param.watch(self._callback_json_save, 'clicks', onlychanged=False)
#
#         # sensor calibration visualization
#
#         self.frame = self.sensor.get_filtered_frame()
#
#         self.fig = plt.figure()
#         self.ax = plt.Axes(self.fig, [0., 0., 1., 1.])
#         self.fig.add_axes(self.ax)
#         # close figure to prevent inline display
#         plt.close(self.fig)
#         self.plot_sensor()
#
#         self.pn_fig = pn.pane.Matplotlib(self.fig, tight=False)
#
#     ### layouts
#
#     def calibrate_projector(self):
#         widgets = pn.WidgetBox(self._widget_p_frame_top,
#                                self._widget_p_frame_left,
#                                self._widget_p_frame_width,
#                                self._widget_p_frame_height)
#         panel = pn.Column("### Map positioning", widgets)
#         return panel
#
#     def calibrate_sensor(self):
#         widgets = pn.WidgetBox(self._widget_s_top,
#                                self._widget_s_right,
#                                self._widget_s_bottom,
#                                self._widget_s_left,
#                                self._widget_s_min,
#                                self._widget_s_max,
#                                self._widget_refresh_frame
#                               )
#         rows = pn.Row(widgets, self.pn_fig)
#         panel = pn.Column("### Sensor calibration", rows)
#         return panel
#
#     def calibrate(self):
#         tabs = pn.Tabs(('Projector', self.calibrate_projector()),
#                        ('Sensor', self.calibrate_sensor()),
#                        ('Save', pn.WidgetBox(self._widget_json_filename,
#                                              self._widget_json_save))
#                       )
#         return tabs
#
#     ### projector callbacks
#
#     def _callback_p_frame_top(self, target, event):
#         self.module.pause()
#         # set value in calib
#         self.calib.p_frame_top = event.new
#         m = target.margin
#         n = event.new
#         # just changing single indices does not trigger updating of pane
#         target.margin = [n, m[1], m[2], m[3]]
#         self.module.resume()
#
#     def _callback_p_frame_left(self, target, event):
#         self.module.pause()
#         self.calib.p_frame_left = event.new
#         m = target.margin
#         n = event.new
#         target.margin = [m[0], m[1], m[2], n]
#         self.module.resume()
#
#     def _callback_p_frame_width(self, target, event):
#         self.module.pause()
#         self.calib.p_frame_width = event.new
#         target.width = event.new
#         target.param.trigger('object')
#         self.module.resume()
#
#     def _callback_p_frame_height(self, target, event):
#         self.module.pause()
#         self.calib.p_frame_height = event.new
#         target.height = event.new
#         target.param.trigger('object')
#         self.module.resume()
#
#     ### sensor callbacks
#
#     def _callback_s_top(self, target, event):
#         self.module.pause()
#         # set value in calib
#         self.calib.s_top = event.new
#         # change plot and trigger panel update
#         self.plot_sensor()
#         self.pn_fig.param.trigger('object')
#         self.module.resume()
#
#     def _callback_s_right(self, target, event):
#         self.module.pause()
#         self.calib.s_right = event.new
#         self.plot_sensor()
#         self.pn_fig.param.trigger('object')
#         self.module.resume()
#
#     def _callback_s_bottom(self, target, event):
#         self.module.pause()
#         self.calib.s_bottom = event.new
#         self.plot_sensor()
#         self.pn_fig.param.trigger('object')
#         self.module.resume()
#
#     def _callback_s_left(self, target, event):
#         self.module.pause()
#         self.calib.s_left = event.new
#         self.plot_sensor()
#         self.pn_fig.param.trigger('object')
#         self.module.resume()
#
#     def _callback_s_min(self, target, event):
#         self.module.pause()
#         self.calib.s_min = event.new
#         self.plot_sensor()
#         self.pn_fig.param.trigger('object')
#         self.module.resume()
#
#     def _callback_s_max(self, target, event):
#         self.module.pause()
#         self.calib.s_max = event.new
#         self.plot_sensor()
#         self.pn_fig.param.trigger('object')
#         self.module.resume()
#
#     def _callback_refresh_frame(self, event):
#         self.module.pause()
#         sleep(3)
#         self.frame = self.sensor.get_filtered_frame()
#         self.plot_sensor()
#         self.pn_fig.param.trigger('object')
#         self.module.resume()
#
#     def _callback_json_filename(self, event):
#         self.json_filename = event.new
#
#     def _callback_json_save(self, event):
#         if self.json_filename is not None:
#             self.calib.save_json(file=self.json_filename)
#
#     ### other methods
#
#     def plot_sensor(self):
#         # clear old axes
#         self.ax.cla()
#
#         cmap = copy(plt.cm.gray)
#         cmap.set_under(self.c_under, 1.0)
#         cmap.set_over(self.c_over, 1.0)
#
#         rec_t = plt.Rectangle((0, self.calib.s_height - self.calib.s_top), self.calib.s_width,
#                               self.calib.s_top, fc=self.c_margin, alpha=self.c_margin_alpha)
#         rec_r = plt.Rectangle((self.calib.s_width - self.calib.s_right, 0), self.calib.s_right,
#                               self.calib.s_height, fc=self.c_margin, alpha=self.c_margin_alpha)
#         rec_b = plt.Rectangle((0, 0), self.calib.s_width, self.calib.s_bottom, fc=self.c_margin, alpha=self.c_margin_alpha)
#         rec_l = plt.Rectangle((0, 0), self.calib.s_left, self.calib.s_height, fc=self.c_margin, alpha=self.c_margin_alpha)
#
#         self.ax.pcolormesh(self.frame, vmin=self.calib.s_min, vmax=self.calib.s_max, cmap=cmap)
#         self.ax.add_patch(rec_t)
#         self.ax.add_patch(rec_r)
#         self.ax.add_patch(rec_b)
#         self.ax.add_patch(rec_l)
#
#         self.ax.set_axis_off()
#
#         return True


class Projector(object):
    dpi = 100  # make sure that figures can be displayed pixel-precise

    css = '''
    body {
      margin:0px;
      background-color: #FFFFFF;
    }
    .panel {
      background-color: #000000;
      overflow: hidden;
    }
    .bk.frame {
    }
    .bk.legend {
      background-color: #16425B;
      color: #CCCCCC;
    }
    .bk.hot {
      background-color: #2896A5;
      color: #CCCCCC;
    }
    .bk.profile {
      background-color: #40C1C7;
      color: #CCCCCC;
    }
    '''

    def __init__(self, calibrationdata):
        self.calib = calibrationdata

        # flags
        self.enable_legend = False
        self.enable_hot = False
        self.enable_profile = False

        # panel components (panes)
        self.panel = None
        self.frame = None
        self.legend = None
        self.hot = None
        self.profile = None

        self.create_panel()
        self.start_server()

    def create_panel(self):

        pn.extension(raw_css=[self.css])
        # Create a panel object and serve it within an external bokeh browser that will be opened in a separate window

        # In this special case, a "tight" layout would actually add again white space to the plt canvas,
        # which was already cropped by specifying limits to the axis
        self.frame = pn.pane.Matplotlib(plt.figure(),
                                        width=self.calib.p_frame_width,
                                        height=self.calib.p_frame_height,
                                        margin=[self.calib.p_frame_top, 0, 0, self.calib.p_frame_left],
                                        tight=False,
                                        dpi=self.dpi,
                                        css_classes=['frame']
                                        )
        plt.close()  # close figure to prevent inline display

        if self.enable_legend:
            self.legend = pn.Column("### Legend",
                                    # add parameters from calibration for positioning
                                    width=100,
                                    height=100,
                                    margin=[0, 0, 0, 0],
                                    css_classes=['legend'])

        if self.enable_hot:
            self.hot = pn.Column("### Hot area",
                                 width=100,
                                 height=100,
                                 margin=[0, 0, 0, 0],
                                 css_classes=['hot']
                                 )

        if self.enable_profile:
            self.profile = pn.Column("### Profile",
                                     width=100,
                                     height=100,
                                     margin=[0, 0, 0, 0],
                                     css_classes=['profile']
                                     )

        # Combine panel and deploy bokeh server
        self.sidebar = pn.Column(self.legend, self.hot, self.profile,
                                 margin=[self.calib.p_frame_top, 0, 0, 0],
                                 )

        self.panel = pn.Row(self.frame, self.sidebar,
                            width=self.calib.p_width,
                            height=self.calib.p_height,
                            sizing_mode='fixed',
                            css_classes=['panel']
                            )
        return True

    def start_server(self):
        # TODO: Add specific port? port=4242
        # Check for instances and close them?
        self.panel.show(threaded=False)
        print('Projector initialized and server started.\n'
              'Please position the browser window accordingly and enter fullscreen!')
        return True

    def show(self, figure):
        self.frame.object = figure
        return True

    def trigger(self):
        self.frame.param.trigger('object')
        return True


class Plot(object):
    """Standard class that handles the creation and update of a plot for sandbox Modules
    """

    dpi = 100  # make sure that figures can be displayed pixel-precise

    def __init__(self, calibrationdata, contours=True, margins=False, vmin=None, vmax=None,
                 cmap=None, over=None, under=None, bad=None,
                 norm=None, lot=None, margin_color='r', margin_alpha=0.5,
                 contours_step=100, contours_width=1.0, contours_color='k',
                 contours_label=False, contours_label_inline=True,
                 contours_label_fontsize=15, contours_label_format='%3.0f'):
        """Creates a new plot instance.

        Regularly, this creates at least a raster plot (plt.pcolormesh), where contours or margin patches can be added.
        Margin patches are e.g. used for the visualization of sensor calibration margins on an uncropped dataframe.
        The rendered plot is accessible via the 'figure' attribute. Internally only the plot axes will be rendered
        and updated. The dataframe will be supplied via the 'render_frame' method.

        Args:
            calibrationdata (CalibrationData): Instance that contains information of the current calibration values.
            contours (bool): Flag that enables or disables contours plotting.
                (default is True)
            margins (bool): Flag that enables or disables plotting of margin patches.
            vmin (float): ...
            vmax (float): ...
            cmap (str or plt.Colormap): Matplotlib colormap, given as name or instance.
            over (e.g. str): Color used for values above the expected data range.
            under (e.g. str): Color used for values below the expected data range.
            bad (e.g. str): Color used for invalid or masked data values.
            norm: Future feature!
            lot: Future feature!
            margin_color (e.g. str): Color of margin patches if enabled.
            margin_alpha (float): Transparency of margin patches.
                (default is 0.5)
            contours_step (int): Size of step between contour lines in model units.
                (default is 10)
            contours_width (float): Width of contour lines.
                (default is 1.0)
            contours_color (e.g. str): Color of contour lines.
                (default is 'k')
            contours_label (bool): Flag that enables labels on contour lines.
                (default is False)
            contours_label_inline (bool): Partly replace underlying contour line or not.
                (default is True)
            contours_label_fontsize (float or str): Size in points or relative size of contour label.
                (default is 15)
            contours_label_format (string or dict): Format string for the contour label.
                (default is %3.0f)
        """

        self.calib = calibrationdata

        # flags
        self.contours = contours
        self.margins = margins

        # z-range handling
        if vmin is not None:
            self.vmin = vmin
        else:
            self.vmin = self.calib.s_min

        if vmax is not None:
            self.vmax = vmax
        else:
            self.vmax = self.calib.s_max

        # pcolormesh setup
        self.cmap = plt.cm.get_cmap(cmap)
        if over is not None: self.cmap.set_over(over, 1.0)
        if under is not None: self.cmap.set_under(under, 1.0)
        if bad is not None: self.cmap.set_bad(bad, 1.0)
        self.norm = norm  # TODO: Future feature
        self.lot = lot  # TODO: Future feature

        # contours setup
        self.contours_step = contours_step  # levels will be supplied via property function
        self.contours_width = contours_width
        self.contours_color = contours_color
        self.contours_label = contours_label
        self.contours_label_inline = contours_label_inline
        self.contours_label_fontsize = contours_label_fontsize
        self.contours_label_format = contours_label_format

        # margin patches setup
        self.margin_color = margin_color
        self.margin_alpha = margin_alpha

        # TODO: save the figure's Matplotlib number to recall?
        # self.number = None
        self.figure = None
        self.ax = None
        self.create_empty_frame()

    @property
    def contours_levels(self):
        """Returns the current contour levels, being aware of changes in calibration."""

        return numpy.arange(self.vmin, self.vmax, self.contours_step)

    def create_empty_frame(self):
        """ Initializes the matplotlib figure and empty axes according to projector calibration.

        The figure can be accessed by its attribute. It will be 'deactivated' to prevent random apperance in notebooks.
        """

        self.figure = plt.figure(figsize=(self.calib.p_frame_width / self.dpi, self.calib.p_frame_height / self.dpi),
                                 dpi=self.dpi)
        self.ax = plt.Axes(self.figure, [0., 0., 1., 1.])
        self.figure.add_axes(self.ax)
        plt.close(self.figure)  # close figure to prevent inline display
        self.ax.set_axis_off()

        return True

<<<<<<< HEAD
    def render_frame(self, data, contourdata=None, vmin= None, vmax= None): #ToDo: use keyword arguments
=======
    def render_frame(self, data, contourdata=None, vmin=None, vmax=None):  # ToDo: use keyword arguments
>>>>>>> 731bb5ac
        """Renders a new frame according to class parameters.

        Resets the plot axes and redraws it with a new data frame, figure object remains untouched.
        If the data frame represents geological information (i.e. not topographical height), an optional data frame
        'contourdata' can be passed.

        Args:
            data (numpy.array): Current data frame representing surface height or geology
            contourdata (numpy.array): Current data frame representing surface height, if data is not height
                (default is None)
        """

        self.ax.cla()  # clear axes to draw new ones on figure
        if vmin is None:
            vmin = self.vmin
        if vmax is None:
            vmax = self.vmax

        self.ax.pcolormesh(data, vmin=vmin, vmax=vmax, cmap=self.cmap, norm=self.norm)

        if self.contours:
            if contourdata is None:
                self.add_contours(data)
            else:
                self.add_contours(contourdata)

        if self.margins:
            self.add_margins()

        # crop axis to input data dimensions, useful when labels are out of the intended plotting area.
        self.ax.axis([0, data.shape[1], 0, data.shape[0]])
        self.ax.set_axis_off()

        return True

    def add_contours(self, data):
        """Renders contours to the current plot object.
        Uses the different attributes to style contour lines and contour labels.
        """

        contours = self.ax.contour(data,
                                   levels=self.contours_levels,
                                   linewidths=self.contours_width,
                                   colors=self.contours_color)
        if self.contours_label is True:
            self.ax.clabel(contours,
                           inline=self.contours_label_inline,
                           fontsize=self.contours_label_fontsize,
                           fmt=self.contours_label_format)

    def add_margins(self):
        """ Adds margin patches to the current plot object.
        This is only useful when an uncropped dataframe is passed.
        """

        rec_t = plt.Rectangle((0, self.calib.s_height - self.calib.s_top), self.calib.s_width, self.calib.s_top,
                              fc=self.margin_color, alpha=self.margin_alpha)
        rec_r = plt.Rectangle((self.calib.s_width - self.calib.s_right, 0), self.calib.s_right, self.calib.s_height,
                              fc=self.margin_color, alpha=self.margin_alpha)
        rec_b = plt.Rectangle((0, 0), self.calib.s_width, self.calib.s_bottom,
                              fc=self.margin_color, alpha=self.margin_alpha)
        rec_l = plt.Rectangle((0, 0), self.calib.s_left, self.calib.s_height,
                              fc=self.margin_color, alpha=self.margin_alpha)

        self.ax.add_patch(rec_t)
        self.ax.add_patch(rec_r)
        self.ax.add_patch(rec_b)
        self.ax.add_patch(rec_l)

    # def change_size(self):
    #     self. figure = plt.figure(num=self.figure.number, figsize=(self.calib.p_frame_width / self.dpi,
    #                                                                self.calib.p_frame_height / self.dpi))
    #
    #     # close figure to prevent inline display
    #     plt.close(self.figure)
    #
    #     return True
    #
    # def add_lith_contours(self, block, levels=None):
    #     """
    #
    #     Args:
    #         block:
    #         levels:
    #
    #     Returns:
    #
    #     """
    #     plt.contourf(block, levels=levels, cmap=self.cmap, norm=self.norm, extend="both")
    #
    # def create_legend(self):
    #     """ Returns:
    #     """
    #     pass


class Scale(object):
    """
    class that handles the scaling of whatever the sandbox shows and the real world sandbox
    self.extent: 3d extent of the model in the sandbox in model units.
    if no model extent is specified, the physical dimensions of the sandbox (x,y) and the set sensor range (z)
    are used.

    """

    def __init__(self, calibrationdata, xy_isometric=True, extent=None):
        """

        Args:
            calibration:
            xy_isometric:
            extent:
        """

        if isinstance(calibrationdata, CalibrationData):
            self.calibration = calibrationdata
        else:
            raise TypeError("you must pass a valid calibration instance")

        self.xy_isometric = xy_isometric
        self.scale = [None, None, None]
        self.pixel_size = [None, None]
        self.pixel_scale = [None, None]
        self.output_res = None

        if extent is None:  # extent should be array with shape (6,) or convert to list?
            self.extent = numpy.asarray([
                0.0,
                self.calibration.box_width,
                0.0,
                self.calibration.box_height,
                self.calibration.s_min,
                self.calibration.s_max,
            ])

        else:
            self.extent = numpy.asarray(extent)  # check: array with 6 entries!

    @property
    def output_res(self):
        return (self.calibration.p_frame_width, self.calibration.p_frame_height)

    def calculate_scales(self):
        """
        calculates the factors for the coordinates transformation kinect-extent

        Returns:
            nothing, but changes in place:
            self.output_res [pixels]: width and height of sandbox image
            self.pixel_scale [modelunits/pixel]: XY scaling factor
            pixel_size [mm/pixel]
            self.scale

        """


        self.pixel_scale[0] = float(self.extent[1] - self.extent[0]) / float(self.output_res[0])
        self.pixel_scale[1] = float(self.extent[3] - self.extent[2]) / float(self.output_res[1])
        self.pixel_size[0] = float(self.calibration.box_width) / float(self.output_res[0])
        self.pixel_size[1] = float(self.calibration.box_height) / float(self.output_res[1])

        # TODO: change the extrent in place!! or create a new extent object that stores the extent after that modification.
        if self.xy_isometric == True:  # model is extended in one horizontal direction to fit  into box while the scale
            # in both directions is maintained
            print("Aspect ratio of the model is fixed in XY")
            if self.pixel_scale[0] >= self.pixel_scale[1]:
                self.pixel_scale[1] = self.pixel_scale[0]
                print("Model size is limited by X dimension")
            else:
                self.pixel_scale[0] = self.pixel_scale[1]
                print("Model size is limited by Y dimension")

        self.scale[0] = self.pixel_scale[0] / self.pixel_size[0]
        self.scale[1] = self.pixel_scale[1] / self.pixel_size[1]
        self.scale[2] = float(self.extent[5] - self.extent[4]) / (
                self.calibration.s_max -
                self.calibration.s_min)
        print("scale in Model units/ mm (X,Y,Z): " + str(self.scale))

    # TODO: manually define zscale and either lower or upper limit of Z, adjust rest accordingly.


class Grid(object):
    """
    class for grid objects. a grid stores the 3D coordinate of each pixel recorded by the kinect in model coordinates
    a calibration object must be provided, it is used to crop the kinect data to the area of interest
    TODO:  The cropping should be done in the kinect class, with calibration_data passed explicitly to the method! Do this for all the cases where calibration data is needed!
    """

    def __init__(self, calibration=None, scale=None, ):
        """

        Args:
            calibration:
            scale:

        Returns:
            None

        """

        self.calibration = calibration
        """
        if isinstance(calibration, Calibration):
            self.calibration = calibration
        else:
            raise TypeError("you must pass a valid calibration instance")
        """
        if isinstance(scale, Scale):
            self.scale = scale
        else:
            self.scale = Scale(calibration=self.calibration)
            print("no scale provided or scale invalid. A default scale instance is used")
        self.depth_grid = None
        self.empty_depth_grid = None
        self.create_empty_depth_grid()

    def create_empty_depth_grid(self):
        """
        Sets up XY grid (Z is empty, that is where the name is coming from)

        Returns:

        """

        grid_list = []
        """compare:
        for x in range(self.output_res[1]):
            for y in range(self.output_res[0]):
                grid_list.append([y * self.scale.pixel_scale[1] + self.scale.extent[2], x * self.scale.pixel_scale[0] + self.scale.extent[0]])
        """

        for y in range(self.scale.output_res[1]):
            for x in range(self.output_res[0]):
                grid_list.append([x * self.scale.pixel_scale[0] + self.scale.extent[0],
                                  y * self.scale.pixel_scale[1] + self.scale.extent[2]])

        empty_depth_grid = numpy.array(grid_list)
        self.empty_depth_grid = empty_depth_grid

        print("the shown extent is [" + str(self.empty_depth_grid[0, 0]) + ", " +
              str(self.empty_depth_grid[-1, 0]) + ", " +
              str(self.empty_depth_grid[0, 1]) + ", " +
              str(self.empty_depth_grid[-1, 1]) + "] "
              )

        # return self.empty_depth_grid

    def update_grid(self, depth): #TODO: Can all this be shortened using the cropped depth image?
        """
        Appends the z (depth) coordinate to the empty depth grid.
        this has to be done every frame while the xy coordinates only change if the calibration or model extent is changed.
        For performance reasons these steps are therefore separated.

        Args:
            depth:

        Returns:

        """

        # TODO: is this flip still necessary?
        depth = numpy.fliplr(depth)  ##dirty workaround to get the it running with new gempy version.
        filtered_depth = numpy.ma.masked_outside(depth, self.calibration.s_min,
                                                 self.calibration.s_max)
        scaled_depth = self.scale.extent[5] - (
                (filtered_depth - self.calibration.s_min) / (
                self.calibration.s_max -
                self.calibration.s_min) * (self.scale.extent[5] - self.scale.extent[4]))
     #  rotated_depth = scipy.ndimage.rotate(scaled_depth, self.calibration.calibration_data.rot_angle,
     #                                      reshape=False)
        #cropped_depth = rotated_depth[self.calibration.calibration_data.y_lim[0]:
        cropped_depth = scaled_depth[self.calibration.calibration_data.y_lim[0]:
                                      self.calibration.calibration_data.y_lim[1],
                        self.calibration.calibration_data.x_lim[0]:
                        self.calibration.calibration_data.x_lim[1]]

        flattened_depth = numpy.reshape(cropped_depth, (numpy.shape(self.empty_depth_grid)[0], 1))
        depth_grid = numpy.concatenate((self.empty_depth_grid, flattened_depth), axis=1)

        self.depth_grid = depth_grid


class Module(object):
    """
    Parent Module with threading methods and abstract attributes and methods for child classes
    """
    __metaclass__ = ABCMeta

    def __init__(self, calibrationdata, sensor, projector, crop=True, **kwargs):
        self.calib = calibrationdata
        self.sensor = sensor
        self.projector = projector
        self.plot = Plot(self.calib, **kwargs)
        self.auto = AutomaticModule(calibrationdata, sensor, projector)
        self.test = False  # Testing, eliminate later

        # flags
        self.crop = crop

        # threading
        self.lock = threading.Lock()
        self.thread = None
<<<<<<< HEAD
        self.thread_status = 'stopped' # status: 'stopped', 'running', 'paused'

        #self.setup()
=======
        self.thread_status = 'stopped'  # status: 'stopped', 'running', 'paused'
        self.crop = None
        self.automatic_calibration = False
        # self.setup()
>>>>>>> 731bb5ac

    @abstractmethod
    def setup(self):
        # Wildcard: Everything necessary to set up before a model update can be performed.
        pass

    @abstractmethod
    def update(self):
        # Wildcard: Single model update operation that can be looped in a thread.
        pass

    def thread_loop(self):
        while self.thread_status == 'running':
            self.lock.acquire()
            self.update()
            self.lock.release()

    def run(self):
        if self.thread_status != 'running':
            self.thread_status = 'running'
            self.thread = threading.Thread(target=self.thread_loop, daemon=True, )
            self.thread.start()
            print('Thread started or resumed...')
        else:
            print('Thread already running.')

    def stop(self):
        self.thread_status = 'stopped'  # set flag to end thread loop
        self.thread.join()  # wait for the thread to finish
        print('Thread stopped.')

    def pause(self):
        if self.thread_status == 'running':
            self.thread_status = 'paused'  # set flag to end thread loop
            self.thread.join()  # wait for the thread to finish
            print('Thread paused.')
        else:
            print('There is no thread running.')

    def resume(self):
        if self.thread_status != 'stopped':
            self.run()
        else:
            print('Thread already stopped.')

    def depth_mask(self, frame):
        """ Creates a boolean mask with True for all values within the set sensor range and False for every pixel
        above and below. If you also want to use clipping, make sure to use the mask before.
        """

        mask = numpy.ma.getmask(numpy.ma.masked_outside(frame, self.calib.s_min, self.calib.s_max))
        return mask

    def crop_frame(self, frame):
        """ Crops the data frame according to the horizontal margins set up in the calibration
        """

        # TODO: Does not work yet for s_top = 0 and s_right = 0, which currently returns an empty frame!
        # TODO: Workaround: do not allow zeroes in calibration widget and use default value = 1
        # TODO: File numpy issue?
        crop = frame[self.calib.s_bottom:-self.calib.s_top, self.calib.s_left:-self.calib.s_right]
        return crop

    def crop_frame_workaround(self, frame):
        # bullet proof working example
        if self.calib.s_top == 0 and self.calib.s_right == 0:
            crop = frame[self.calib.s_bottom:, self.calib.s_left:]
        elif self.calib.s_top == 0:
            crop = frame[self.calib.s_bottom:, self.calib.s_left:-self.calib.s_right]
        elif self.calib.s_right == 0:
            crop = frame[self.calib.s_bottom:-self.calib.s_top, self.calib.s_left:]
        else:
            crop = frame[self.calib.s_bottom:-self.calib.s_top, self.calib.s_left:-self.calib.s_right]
<<<<<<< HEAD
=======

>>>>>>> 731bb5ac
        return crop

    def clip_frame(self, frame):
        """ Clips all values outside of the sensor range to the set s_min and s_max values.
        If you want to create a mask make sure to call depth_mask before performing the clip.
        """

        clip = numpy.clip(frame, self.calib.s_min, self.calib.s_max)
        return clip


class TopoModule(Module):
    """
    Module for simple Topography visualization without computing a geological model
    """

    def __init__(self, *args, **kwargs):
        # call parents' class init, use greyscale colormap as standard and extreme color labeling
        super().__init__(*args, contours=True, cmap='gist_earth_r', over='k', under='k', **kwargs)

    def setup(self):
        frame = self.sensor.get_filtered_frame()
        self.plot.render_frame(frame)
        self.projector.frame.object = self.plot.figure

    def update(self):
        # with self.lock:
        frame = self.sensor.get_filtered_frame()
        self.plot.render_frame(frame)
        self.projector.trigger()


class CalibModule(Module):
    """
    Module for calibration and responsive visualization
    """

<<<<<<< HEAD
    def __init__(self,*args, **kwargs):
=======
    def __init__(self, *args, automatic=False, **kwargs):
>>>>>>> 731bb5ac

        # customization
        self.c_under = '#DBD053'
        self.c_over = '#DB3A34'
        self.c_margin = '#084C61'

        # call parents' class init, use greyscale colormap as standard and extreme color labeling
        super().__init__(*args, contours=True, cmap='Greys_r', over=self.c_over, under=self.c_under, **kwargs)

        self.json_filename = None

        # sensor calibration visualization
        pn.extension()
        self.calib_frame = None  # snapshot of sensor frame, only updated with refresh button
        self.calib_plot = Plot(self.calib, margins=True, contours=True,
                               margin_color=self.c_margin,
                               cmap='Greys_r', over=self.c_over, under=self.c_under, **kwargs)
        self.calib_panel_frame = pn.pane.Matplotlib(plt.figure(), tight=False, height=335)
        plt.close()  # close figure to prevent inline display
        self._create_widgets()

    ### standard methods
    def setup(self):
        frame = self.sensor.get_filtered_frame()
        if self.crop:
            frame = self.crop_frame(frame)
        self.plot.render_frame(frame)
        self.projector.frame.object = self.plot.figure

        # sensor calibration visualization
        self.calib_frame = self.sensor.get_filtered_frame()
        self.calib_plot.render_frame(self.calib_frame)
        self.calib_panel_frame.object = self.calib_plot.figure

    def update(self):
        frame = self.sensor.get_filtered_frame()
        if self.crop:
            frame = self.crop_frame(frame)
        self.plot.render_frame(frame, vmin=self.calib.s_min, vmax=self.calib.s_max)
        self.projector.trigger()

    def update_calib_plot(self):
        self.calib_plot.render_frame(self.calib_frame)
        self.calib_panel_frame.param.trigger('object')

    ### layouts
    def calibrate_projector(self):
        widgets = pn.WidgetBox(self._widget_p_frame_top,
                               self._widget_p_frame_left,
                               self._widget_p_frame_width,
                               self._widget_p_frame_height)
        panel = pn.Column("### Projector dashboard arrangement", widgets)
        return panel

    def calibrate_sensor(self):
        widgets = pn.WidgetBox('<b>Distance from edges (pixel)</b>',
                               self._widget_s_top,
                               self._widget_s_right,
                               self._widget_s_bottom,
                               self._widget_s_left,
<<<<<<< HEAD
=======
                               # self._widget_s_enable_auto_calibration,
                               # self._widget_s_automatic_calibration,
>>>>>>> 731bb5ac
                               pn.layout.VSpacer(height=5),
                               '<b>Distance from sensor (mm)</b>',
                               self._widget_s_min,
                               self._widget_s_max,
                               self._widget_refresh_frame
                               )
        rows = pn.Row(widgets, self.calib_panel_frame)
        panel = pn.Column('### Sensor calibration', rows)
        return panel

    def calibrate_box(self):
        widgets = pn.WidgetBox('<b>Physical dimensions of the sandbox)</b>',
                               self._widget_box_width,
                               self._widget_box_height,
                               )
        rows = pn.Row(widgets, self.calib_panel_frame)
        panel = pn.Column('### box calibration', rows)
        return panel


    def calibrate(self):
        tabs = pn.Tabs(('Projector', self.calibrate_projector()),
                       ('Sensor', self.calibrate_sensor()),
                       ('Box Dimensions', self.calibrate_box()),
                       ('Save', pn.WidgetBox(self._widget_json_filename,
                                             self._widget_json_save))
                       )
        return tabs

    def _create_widgets(self):

        ### projector widgets and links

        self._widget_p_frame_top = pn.widgets.IntSlider(name='Main frame top margin',
                                                        value=self.calib.p_frame_top,
                                                        start=0,
                                                        end=self.calib.p_height - 20)
        self._widget_p_frame_top.link(self.projector.frame, callbacks={'value': self._callback_p_frame_top})

        self._widget_p_frame_left = pn.widgets.IntSlider(name='Main frame left margin',
                                                         value=self.calib.p_frame_left,
                                                         start=0,
                                                         end=self.calib.p_width - 20)
        self._widget_p_frame_left.link(self.projector.frame, callbacks={'value': self._callback_p_frame_left})

        self._widget_p_frame_width = pn.widgets.IntSlider(name='Main frame width',
                                                          value=self.calib.p_frame_width,
                                                          start=10,
                                                          end=self.calib.p_width)
        self._widget_p_frame_width.link(self.projector.frame, callbacks={'value': self._callback_p_frame_width})

        self._widget_p_frame_height = pn.widgets.IntSlider(name='Main frame height',
                                                           value=self.calib.p_frame_height,
                                                           start=10,
                                                           end=self.calib.p_height)
        self._widget_p_frame_height.link(self.projector.frame, callbacks={'value': self._callback_p_frame_height})

<<<<<<< HEAD
=======
        ## Auto- Calibration widgets

        self._widget_p_enable_auto_calibration = pn.widgets.Checkbox(name='Enable Automatic Calibration', value=False)
        self._widget_p_enable_auto_calibration.param.watch(self._callback_enable_auto_calibration, 'value',
                                                           onlychanged=False)

        self._widget_p_automatic_calibration = pn.widgets.Button(name="Run", button_type="success")
        self._widget_p_automatic_calibration.param.watch(self._callback_automatic_calibration, 'clicks',
                                                         onlychanged=False)

>>>>>>> 731bb5ac
        ### sensor widgets and links

        self._widget_s_top = pn.widgets.IntSlider(name='Sensor top margin',
                                                  bar_color=self.c_margin,
                                                  value=self.calib.s_top,
                                                  start=1,
                                                  end=self.calib.s_height)
        self._widget_s_top.param.watch(self._callback_s_top, 'value', onlychanged=False)

        self._widget_s_right = pn.widgets.IntSlider(name='Sensor right margin',
                                                    bar_color=self.c_margin,
                                                    value=self.calib.s_right,
                                                    start=1,
                                                    end=self.calib.s_width)
        self._widget_s_right.param.watch(self._callback_s_right, 'value', onlychanged=False)

        self._widget_s_bottom = pn.widgets.IntSlider(name='Sensor bottom margin',
                                                     bar_color=self.c_margin,
                                                     value=self.calib.s_bottom,
                                                     start=1,
                                                     end=self.calib.s_height)
        self._widget_s_bottom.param.watch(self._callback_s_bottom, 'value', onlychanged=False)

        self._widget_s_left = pn.widgets.IntSlider(name='Sensor left margin',
                                                   bar_color=self.c_margin,
                                                   value=self.calib.s_left,
                                                   start=1,
                                                   end=self.calib.s_width)
        self._widget_s_left.param.watch(self._callback_s_left, 'value', onlychanged=False)

        self._widget_s_min = pn.widgets.IntSlider(name='Vertical minimum',
                                                  bar_color=self.c_under,
                                                  value=self.calib.s_min,
                                                  start=0,
                                                  end=2000)
        self._widget_s_min.param.watch(self._callback_s_min, 'value', onlychanged=False)

        self._widget_s_max = pn.widgets.IntSlider(name='Vertical maximum',
                                                  bar_color=self.c_over,
                                                  value=self.calib.s_max,
                                                  start=0,
                                                  end=2000)
        self._widget_s_max.param.watch(self._callback_s_max, 'value', onlychanged=False)

        # box widgets:

<<<<<<< HEAD
        self._widget_box_width = pn.widgets.IntSlider(name='width of sandbox in mm',
                                                      bar_color=self.c_margin,
                                                      value=int(self.calib.box_width),
                                                      start=1,
                                                      end=2000)
        self._widget_box_width.param.watch(self._callback_box_width, 'value', onlychanged=False)

        self._widget_box_height = pn.widgets.IntSlider(name='height of sandbox in mm',
                                                       bar_color=self.c_margin,
                                                       value=int(self.calib.box_height),
                                                       start=1,
                                                       end=2000)
        self._widget_box_height.param.watch(self._callback_box_height, 'value', onlychanged=False)
=======
        # self._widget_s_enable_auto_calibration = CheckboxGroup(labels=["Enable Automatic Sensor Calibration"],
        #                                                                  active=[1])

        # self._widget_s_automatic_calibration = pn.widgets.Toggle(name="Run", button_type="success")
>>>>>>> 731bb5ac

        # refresh button

        self._widget_refresh_frame = pn.widgets.Button(name='Refresh sensor frame\n(3 sec. delay)!')
        self._widget_refresh_frame.param.watch(self._callback_refresh_frame, 'clicks', onlychanged=False)

        # save selection

        # Only for reading files --> Is there no location picker in panel widgets???
        # self._widget_json_location = pn.widgets.FileInput(name='JSON location')
        self._widget_json_filename = pn.widgets.TextInput(name='Choose a calibration filename:')
        self._widget_json_filename.param.watch(self._callback_json_filename, 'value', onlychanged=False)
        self._widget_json_filename.value = 'calibration.json'

        self._widget_json_save = pn.widgets.Button(name='Save calibration')
        self._widget_json_save.param.watch(self._callback_json_save, 'clicks', onlychanged=False)

        return True

    ### projector callbacks

    def _callback_p_frame_top(self, target, event):
        self.pause()
        # set value in calib
        self.calib.p_frame_top = event.new
        m = target.margin
        n = event.new
        # just changing single indices does not trigger updating of pane
        target.margin = [n, m[1], m[2], m[3]]
        self.resume()

    def _callback_p_frame_left(self, target, event):
        self.pause()
        self.calib.p_frame_left = event.new
        m = target.margin
        n = event.new
        target.margin = [m[0], m[1], m[2], n]
        self.resume()

    def _callback_p_frame_width(self, target, event):
        self.pause()
        self.calib.p_frame_width = event.new
        target.width = event.new
        target.param.trigger('object')
        if self.automatic_calibration == True:
            self.plot.contours = False
            self.auto.plot_auto()
            self.plot.contours = True

        self.resume()

    def _callback_p_frame_height(self, target, event):
        self.pause()
        self.calib.p_frame_height = event.new
        target.height = event.new
        target.param.trigger('object')
        if self.automatic_calibration == True:
            self.plot.contours = False
            self.auto.plot_auto()
            self.plot.contours = True

        self.resume()

    ### sensor callbacks

    def _callback_s_top(self, event):
        self.pause()
        # set value in calib
        self.calib.s_top = event.new
        # change plot and trigger panel update
        self.update_calib_plot()
        self.resume()

    def _callback_s_right(self, event):
        self.pause()
        self.calib.s_right = event.new
        self.update_calib_plot()
        self.resume()

    def _callback_s_bottom(self, event):
        self.pause()
        self.calib.s_bottom = event.new
        self.update_calib_plot()
        self.resume()

    def _callback_s_left(self, event):
        self.pause()
        self.calib.s_left = event.new
        self.update_calib_plot()
        self.resume()

    def _callback_s_min(self, event):
        self.pause()
        self.calib.s_min = event.new
        self.update_calib_plot()
        self.resume()

    def _callback_s_max(self, event):
        self.pause()
        self.calib.s_max = event.new
        self.update_calib_plot()
        self.resume()

    def _callback_refresh_frame(self, event):
        self.pause()
        sleep(3)
        # only here, get a new frame before updating the plot
        self.calib_frame = self.sensor.get_filtered_frame()
        self.update_calib_plot()
        self.resume()

    def _callback_json_filename(self, event):
        self.json_filename = event.new

    def _callback_json_save(self, event):
        if self.json_filename is not None:
            self.calib.save_json(file=self.json_filename)

<<<<<<< HEAD
    ### box dimensions callbacks:

    def _callback_box_width(self, event):
        self.pause()
        self.calib.box_width = float(event.new)
        # self.update_calib_plot()
        self.resume()

    def _callback_box_height(self, event):
        self.pause()
        self.calib.box_height = float(event.new)
        # self.update_calib_plot()
        self.resume()
=======
    def _callback_enable_auto_calibration(self, event):
        self.automatic_calibration = event.new
        if self.automatic_calibration == True:
            self.plot.contours = False
            self.auto.plot_auto()
            self.plot.contours = True
            # self.update_calib_plot()
        else:
            self.plot.create_empty_frame()
            self.update_calib_plot()

    def _callback_automatic_calibration(self, event):
        if self.automatic_calibration == True:
            return True  # self.auto


class AutomaticModule(object):
    """
        Module for performing an automatic calibration of the projector and the size of the image to perform the visualization
    """

    def __init__(self, calibrationdata, sensor, projector):
        self.calib = calibrationdata
        self.sensor = sensor
        self.projector = projector
        self.auto_plot = Plot(self.calib, contours=True, cmap='gray')
        self.marker = ArucoMarkers(sensor)
        self.p_aruco = self.p_arucoMarker()
        # self.axes=None

    def p_arucoMarker(self):
        imagen, ax = plt.subplots()
        width = self.calib.p_frame_width
        height = self.calib.p_frame_height
        ax.set_xlim(0, width)
        ax.set_ylim(0, height)
        img = self.marker.create_aruco_marker()
        imagebox = matplotlib.offsetbox.OffsetImage(img, zoom=1, cmap='gray')
        ab = matplotlib.offsetbox.AnnotationBbox(imagebox, (width / 2, height / 2), frameon=False)
        ax.add_artist(ab)
        ax.set_axis_off()
        ax.axes.set_aspect('equal')

        # imagen.canvas.draw()

        # data = numpy.fromstring(imagen.canvas.tostring_rgb(), dtype=numpy.uint8, sep='')
        # data = data.reshape(imagen.canvas.get_width_height()[::-1] + (3,))

        # self.p_aruco = cv2.cvtColor(data, cv2.COLOR_RGB2GRAY)
        plt.close()
        # self.axes=ax
        self.p_aruco = imagen
        return self.p_aruco

    def plot_auto(self):
        # self.auto_plot.render_frame(self.p_arucoMarker(), vmin=0, vmax=255)
        # self.projector.frame.object = self.auto_plot.figure
        # self.auto_plot.ax = self.axes
        self.projector.frame.object = self.p_arucoMarker()

    def crop_image_aruco(self, frame):
        crop = frame[self.marker.dict_markers_current["Corners_IR_y"].min():
                     self.marker.dict_markers_current["Corners_IR_y"].max(),
               self.marker.dict_markers_current["Corners_IR_x"].min():
               self.marker.dict_markers_current["Corners_IR_x"].max()]
        return crop

    def move_image(self, trigger):
        self.marker.middle_point(trigger)

>>>>>>> 731bb5ac

class RMS_Grid():

    def __init__(self):
        """
        Class to load RMS grids and convert them to a regular grid to use them in the Block module
        """
        self.nx = None
        self.ny = None
        self.nz = None
        self.block_dict = {}
        self.regular_grid_dict = {}
        self.regridding_resolution = [424, 512,
                                      100]  # default resolution for the regridding. default is kinect v2 resolution and 100 depth levels
        self.coords_x = None  # arrays to store coordinates of cells
        self.coords_y = None
        self.coords_z = None
        self.data_mask = None  # stores the Livecell information from the VIP  File
        self.reservoir_topography = None
        self.method = 'nearest'
        self.mask_method = 'nearest'

    def load_model_vip(self, infile):
        # parse the file
        f = open(infile, "r")

        while True:  # skip header
            l = f.readline().split()
            if len(l) > 2 and l[1] == "Size":
                break

        # n cells
        l = f.readline().split()
        self.nx = int(l[1])
        self.ny = int(l[2])
        self.nz = int(l[3])
        print('nx ny, nz:')
        print(self.nx, self.ny, self.nz)

        while True:  # skip to coordinates
            l = f.readline().split()
            if len(l) > 0 and l[0] == "CORP":
                print("loading cell positions")
                self.parse_coordinates(f, self.nx, self.ny, self.nz)
                print("coordinates loaded")
                break

        while True:  # skip to Livecell
            l = f.readline().split()
            if len(l) > 0 and l[0] == "LIVECELL":
                self.parse_Livecells_vip(f, self.nx, self.ny, self.nz)
                print("Livecells loaded")
                break

        # parse the data
        while True:  # skip to key
            line = f.readline()
            l = line.split()
            if line == '':  # check if the end of file was reached and exit the loop if this is the case
                print('end of file reached')
                break

            elif len(l) >= 2 and l[1] == "VALUE":
                key = l[0]
                try:
                    self.parse_block_vip(f, self.block_dict, key, self.nx, self.ny,
                                         self.nz)  # parse one block of data and store irt under the given key in the dictionary
                except:
                    print('loading block "' + key + "' failed: not a valid VALUE Format")
                    break

        f.close()  # close the file

    def parse_coordinates(self, current_file, nx, ny, nz):
        f = current_file

        self.coords_x = numpy.empty((nx, ny, nz))
        self.coords_y = numpy.empty((nx, ny, nz))
        self.coords_z = numpy.empty((nx, ny, nz))

        for z in range(nz):

            print('processing coordinates in layer ' + str(z))
            for i in range(3):  # skip Layer(nz)
                f.readline()

            for y in range(ny):
                # print(y)
                for x in range(nx):

                    # skip cell header (each cell)
                    l = f.readline().split()
                    while l[0] == 'C':  # skip header
                        l = f.readline().split()

                    px = []
                    py = []
                    pz = []
                    for i in range(4):
                        # read the corner points
                        px.append(float(l[0]))
                        py.append(float(l[1]))
                        pz.append(float(l[2]))

                        px.append(float(l[3]))
                        py.append(float(l[4]))
                        pz.append(float(l[5]))
                        l = f.readline().split()  # read in next line

                    # calculate the arithmetic mean of all 4 corners elementwise:
                    self.coords_x[x, y, z] = numpy.mean(numpy.array(px))
                    self.coords_y[x, y, z] = numpy.mean(numpy.array(py))
                    self.coords_z[x, y, z] = numpy.mean(numpy.array(pz))

    def parse_Livecells_vip(self, current_file, nx, ny, nz):
        data_np = numpy.empty((nx, ny, nz))

        pointer = current_file.tell()  # store pointer position to come back to after the values per line were determined
        line = current_file.readline().split()
        values_per_line = len(line)
        # print(values_per_line)
        current_file.seek(pointer)  # go back to pointer position

        for z in range(nz):
            for y in range(ny):
                x = 0
                for n in range(nx // values_per_line):  # read values in full lines
                    l = current_file.readline().split()
                    if len(l) < values_per_line:  ##if there is an empty line, skip to the next
                        l = current_file.readline().split()
                    for i in range(values_per_line):  # iterate values in the line
                        value = l[i]
                        data_np[x, y, z] = float(value)
                        x = x + 1  # iterate x

                if nx % values_per_line > 0:
                    l = current_file.readline().split()
                    for i in range(nx % values_per_line):  # read values in the last not full line
                        value = l[i]
                        data_np[x, y, z] = float(value)
                        x = x + 1

        self.block_dict['mask'] = data_np

    def parse_block_vip(self, current_file, value_dict, key, nx, ny, nz):
        data_np = numpy.empty((nx, ny, nz))

        f = current_file

        pointer = f.tell()  # store pointer position to come back to after the values per line were determined
        for i in range(3):  # skip header
            f.readline()

        l = f.readline().split()
        values_per_line = len(l)
        # print('values per line: ' + str(values_per_line))
        blocklength = nx // values_per_line
        f.seek(pointer)  # go back to pointer position

        # read block data
        if (nx % values_per_line) != 0:
            blocklength = blocklength + 1

        for z in range(nz):
            for i in range(3):
                l = f.readline().split()
            for y in range(ny):
                x = 0

                for line in range(blocklength):
                    l = f.readline().split()
                    if len(l) < 1:
                        l = f.readline().split()  # skip empty line that occurs if value is dividable by 8
                    while l[0] == "C":
                        l = f.readline().split()  # skip the header lines(can vary from file to file)
                    for i in range(len(l)):
                        try:
                            value = l[i]
                            # data.loc[x,y,z] = value
                            # values.append(value)
                            data_np[x, y, z] = float(value)
                            x = x + 1
                        except:
                            print('failed to parse value ', x, y, z)
                            print(l)
                            x = x + 1
        # print(x, y + 1, z + 1)  # to check if all cells are loaded

        print(key + ' loaded')
        value_dict[key] = data_np

        return True

    def convert_to_regular_grid(self, method=None, mask_method=None):
        # prepare the cell coordinates of the original grid
        x = self.coords_x.ravel()
        y = self.coords_y.ravel()
        z = self.coords_z.ravel()

        # prepare the coordinates of the regular grid cells:
        # define extent:
        xmin = x.min()
        xmax = x.max()
        ymin = y.min()
        ymax = y.max()
        zmin = z.min()
        zmax = z.max()

        # prepare the regular grid:
        gx = numpy.linspace(xmin, xmax, num=self.regridding_resolution[0])
        gy = numpy.linspace(ymin, ymax, num=self.regridding_resolution[1])
        gz = numpy.linspace(zmin, zmax, num=self.regridding_resolution[2])

        a, b, c = numpy.meshgrid(gx, gy, gz)

        grid = numpy.stack((a.ravel(), b.ravel(), c.ravel()), axis=1)

        # iterate over all loaded datasets:
        for key in self.block_dict.keys():
            print("processing grid: ", key)
            if key == 'mask':
                self.block_dict[key][:, :, 0] = 0.0
                self.block_dict[key][0, :,
                :] = 0.0  # exchange outer limits of the box so that nearest neighbour returns zeros outside the box
                self.block_dict[key][-1, :, :] = 0.0
                self.block_dict[key][:, -1, :] = 0.0
                self.block_dict[key][:, 0, :] = 0.0
                self.block_dict[key][:, :, -1] = 0.0
                self.block_dict[key][:, :, 0] = 0.0

            data = self.block_dict[key].ravel()

            if key == 'mask':  # for the mask, fill NaN values with 0.0
                if mask_method == None:
                    mask_method = self.mask_method  # 'linear' or 'nearest'
                data = numpy.nan_to_num(data)  # this does not work with nearest neighbour!

                interp_grid = scipy.interpolate.griddata((x, y, z), data, grid, method=mask_method)

            else:
                if method == None:
                    method = self.method
                interp_grid = scipy.interpolate.griddata((x, y, z), data, grid, method=method)

            # save to dictionary:
            # reshape to originasl dimension BUT WITH X AND Y EXCHANGEND
            self.regular_grid_dict[key] = interp_grid.reshape([self.regridding_resolution[1],
                                                               self.regridding_resolution[0],
                                                               self.regridding_resolution[2]]
                                                              )
            print("done!")

    def create_reservoir_topo(self):
        """
        creates a 2d array with the z values of the reservoir top (the z coordinate of the top layer in the array
        """
        # create 2d grid for lookup:
        x = self.coords_x.ravel()
        y = self.coords_y.ravel()

        # prepare the coordinates of the regular grid cells:
        # define extent:
        xmin = x.min()
        xmax = x.max()
        ymin = y.min()
        ymax = y.max()

        # prepare the regular grid:
        gx = numpy.linspace(xmin, xmax, num=self.regridding_resolution[0])
        gy = numpy.linspace(ymin, ymax, num=self.regridding_resolution[1])
        a, b = numpy.meshgrid(gx, gy)

        grid2d = numpy.stack((a.ravel(), b.ravel()), axis=1)

        top_x = self.coords_x[:, :, 0].ravel()
        top_y = self.coords_y[:, :, 0].ravel()
        top_z = self.coords_z[:, :, 0].ravel()

        topo = scipy.interpolate.griddata((top_x, top_y), top_z, grid2d)  # this has to be done with the linear method!
        self.reservoir_topography = topo.reshape([self.regridding_resolution[1], self.regridding_resolution[0]])

    def save(self, filename):
        """
    saves a list with two entries to a pickle:

        [0] the regridded data blocks in a dictionary
        [1] the reservoir topography map

        """
        pickle.dump([self.regular_grid_dict, self.reservoir_topography], open(filename, "wb"))


class BlockModule(Module):
    # child class of Model

    def __init__(self, calibrationdata, sensor, projector, crop=True, **kwarg):
        super().__init__(calibrationdata, sensor, projector, crop, **kwarg)  # call parent init
        self.block_dict = {}
        self.cmap_dict = {}
        self.displayed_dataset_key = "mask"  # variable to choose displayed dataset in runtime
        self.rescaled_block_dict = {}
        self.reservoir_topography = None
        self.rescaled_reservoir_topography = None
        self.show_reservoir_topo = False
        self.num_contours_reservoir_topo = 10  # number of contours in
        self.reservoir_topography_topo_levels = None  # set in setup and in widget.
        self.result = None  # stores the output array of the current frame

        #  self.rescaled_data_mask = None #rescaled Version of Livecell information. masking has to be done after scaling because the scaling does not support masked arrays
        self.index = None  # index to find the cells in the rescaled block modules, corresponding to the topography in the sandbox
        self.widget = None  # widget to change models in runtime
        self.min_sensor_offset = 0
        self.max_sensor_offset = 0
        self.minmax_sensor_offset = 0
        self.original_sensor_min = 0
        self.original_sensor_max = 0
        self.mask_threshold = 0.5  # set the threshold for the mask array, interpolated between 0.0 and 1.0 #obsolete!

        self.num_contour_steps = 20

    def setup(self):
        if self.block_dict is None:
            print("No model loaded. Load a model first with load_module_vip(infile)")
            pass
        elif self.cmap_dict is None:
            self.set_colormaps()
        self.rescale_blocks()
        # self.rescale_mask() #nearest neighbour? obsolete! mask is now part of the block_dict

        self.displayed_dataset_key = list(self.block_dict)[1]

        self.plot.contours_color = 'w'  # Adjust default contour color

        self.projector.frame.object = self.plot.figure  # Link figure to projector

        self.calculate_reservoir_contours()

    def update(self):
        # with self.lock:
        frame = self.sensor.get_filtered_frame()

        if self.crop is True:
            frame = self.crop_frame(frame)
        depth_mask = self.depth_mask(frame)

        ###workaround:resize depth mask
        # depth_mask = skimage.transform.resize(
        #    depth_mask,
        #    (
        #    self.block_dict[self.displayed_dataset_key].shape[0], self.block_dict[self.displayed_dataset_key].shape[1]),
        #    order=0
        # )

        frame = self.clip_frame(frame)

        ##workaround: reshape frame to array size, not the other way around!
        #  frame = skimage.transform.resize(
        #          frame,
        #          (self.block_dict[self.displayed_dataset_key].shape[0], self.block_dict[self.displayed_dataset_key].shape[1]),
        #          order=1
        #  )

        if self.displayed_dataset_key is 'mask':  # check if there is a data_mask, TODO: try except key error
            data = self.rescaled_block_dict[self.displayed_dataset_key]
        #  data = self.block_dict[self.displayed_dataset_key]
        else:  # apply data mask

            data = numpy.ma.masked_where(self.rescaled_block_dict['mask'] < self.mask_threshold,
                                         self.rescaled_block_dict[self.displayed_dataset_key]
                                         )

        zmin = self.calib.s_min
        zmax = self.calib.s_max

        index = (frame - zmin) / (zmax - zmin) * (data.shape[2] - 1.0)  # convert the z dimension to index
        index = index.round()  # round to next integer
        self.index = index.astype('int')

        # querry the array:
        i, j = numpy.indices(data[..., 0].shape)  # create arrays with the indices in x and y
        self.result = data[i, j, self.index]

        self.result = numpy.ma.masked_array(self.result, mask=depth_mask)  # apply the depth mask

        self.plot.ax.cla()

        self.plot.vmin = zmin
        self.plot.vmax = zmax
        cmap = self.cmap_dict[self.displayed_dataset_key][0]
        cmap.set_over('black')
        cmap.set_under('black')
        cmap.set_bad('black')

        norm = self.cmap_dict[self.displayed_dataset_key][1]
        min = self.cmap_dict[self.displayed_dataset_key][2]
        max = self.cmap_dict[self.displayed_dataset_key][3]
        self.plot.cmap = cmap
        self.plot.norm = norm
        self.plot.render_frame(self.result, contourdata=frame, vmin=min, vmax=max)  # plot the current frame

        if self.show_reservoir_topo is True:
            self.plot.ax.contour(self.rescaled_reservoir_topography, levels=self.reservoir_topography_topo_levels)
        # render and display
        # self.plot.ax.axis([0, self.calib.s_frame_width, 0, self.calib.s_frame_height])
        # self.plot.ax.set_axis_off()

        self.projector.trigger()
        # return True

    def load_model(self, model_filename):
        """
        loads a regular grid dataset parsed and prepared with the RMS Grid class.
        the pickled list contains 2 entries:
        1.  The regridded Block dictionary
        2.  a 2d array of the lateral size of the blocks with the z values of the uppermost layer
            (= the shape of the reservoir top surface)
        Args:
            model_filename: string with the path to the file to load

        Returns: nothing, changes in place the

        """
        data_list = pickle.load(open(model_filename, "rb"))
        self.block_dict = data_list[0]
        self.reservoir_topography = data_list[1]
        print('Datasets loaded: ', self.block_dict.keys())

    def create_cmap(self, clist):
        """
        create a matplotlib colormap object from a list of discrete colors
        :param clist: list of colors
        :return: colormap
        """

        cmap = matplotlib.colors.LinearSegmentedColormap.from_list('default', clist, N=256)
        return cmap

    def create_norm(self, vmin, vmax):
        norm = matplotlib.colors.Normalize(vmin=vmin, vmax=vmax)
        return norm

    def set_colormap(self, key=None, cmap='jet', norm=None):
        min = numpy.nanmin(self.block_dict[key].ravel())  # find min ignoring NaNs
        max = numpy.nanmax(self.block_dict[key].ravel())

        if isinstance(cmap, str):  # get colormap by name
            cmap = matplotlib.cm.get_cmap(name=cmap, lut=None)

        if norm is None:
            norm = self.create_norm(min, max)

        self.cmap_dict[key] = [cmap, norm, min, max]

    def set_colormaps(self, cmap=None, norm=None):
        """
        iterates over all datasets and checks if a colormap has been set. if no colormaps exists it creates one.
        default colormap: jet
        :param cmap:
        :param norm:
        :return:
        """
        for key in self.block_dict.keys():
            if key not in self.cmap_dict.keys():  # add entry if not already in cmap_dict
                self.set_colormap(key)

    def rescale_blocks(self):  # scale the blocks xy Size to the cropped size of the sensor
        for key in self.block_dict.keys():
            rescaled_block = skimage.transform.resize(
                self.block_dict[key],
                (self.calib.s_frame_height, self.calib.s_frame_width),
                order=0
            )

            self.rescaled_block_dict[key] = rescaled_block

        if self.reservoir_topography is not None:  # rescale the topography map
            self.rescaled_reservoir_topography = skimage.transform.resize(
                self.reservoir_topography,
                (self.calib.s_frame_height, self.calib.s_frame_width),
                order=0  # nearest neighbour
            )

    def rescale_mask(self):  # scale the blocks xy Size to the cropped size of the sensor
        rescaled_mask = skimage.transform.resize(
            self.data_mask,
            (self.calib.s_frame_height, self.calib.s_frame_width),
            order=0
        )
        self.rescaled_data_mask = rescaled_mask

    def clear_models(self):
        self.block_dict = {}

    def clear_rescaled_models(self):
        self.rescaled_block_dict = {}

    def clear_cmaps(self):
        self.cmap_dict = {}

    def calculate_reservoir_contours(self):
        min = numpy.nanmin(self.rescaled_reservoir_topography.ravel())
        max = numpy.nanmax(self.rescaled_reservoir_topography.ravel())
        step = (max - min) / float(self.num_contours_reservoir_topo)
        print(min, max, step)
        self.reservoir_topography_topo_levels = numpy.arange(min, max, step=step)

    def widget_mask_threshold(self):
        """
        displays a widget to adjust the mask threshold value

        """
        pn.extension()
        widget = pn.widgets.FloatSlider(name='mask threshold (values smaller than the set threshold will be masked)',
                                        start=0.0, end=1.0, step=0.01, value=self.mask_threshold)

        widget.param.watch(self._callback_mask_threshold, 'value', onlychanged=False)

        return widget

    def _callback_mask_threshold(self, event):
        """
        callback function for the widget to update the self.
        :return:
        """
        # used to be with self.lock:
        self.pause()
        self.mask_threshold = event.new
        self.resume()

    def show_widgets(self):
        self.original_sensor_min = self.calib.s_min  # store original sensor values on start
        self.original_sensor_max = self.calib.s_max

        widgets = pn.WidgetBox(self._widget_model_selector(),
                               self._widget_sensor_top_slider(),
                               self._widget_sensor_bottom_slider(),
                               self._widget_sensor_position_slider(),
                               self._widget_show_reservoir_topography(),
                               self._widget_reservoir_contours_num(),
                               self._widget_contours_num()
                               )

        panel = pn.Column("### Interaction widgets", widgets)
        self.widget = panel
        return panel

    def _widget_model_selector(self):
        """
        displays a widget to toggle between the currently active dataset while the sandbox is running
        Returns:

        """
        pn.extension()
        widget = pn.widgets.RadioButtonGroup(name='Model selector',
                                             options=list(self.block_dict.keys()),
                                             value=self.displayed_dataset_key,
                                             button_type='success')

        widget.param.watch(self._callback_selection, 'value', onlychanged=False)

        return widget

    def _callback_selection(self, event):
        """
        callback function for the widget to update the self.
        :return:
        """
        # used to be with self.lock:
        self.pause()
        self.displayed_dataset_key = event.new
        self.resume()

    def _widget_sensor_top_slider(self):
        """
        displays a widget to toggle between the currently active dataset while the sandbox is running
        Returns:

        """
        pn.extension()
        widget = pn.widgets.IntSlider(name='offset top of the model ', start=-250, end=250, step=1, value=0)

        widget.param.watch(self._callback_top_slider, 'value', onlychanged=False)

        return widget

    def _callback_top_slider(self, event):
        """
        callback function for the widget to update the self.
        :return:
        """
        # used to be with self.lock:
        self.pause()
        self.min_sensor_offset = event.new
        self._update_sensor_calib()
        self.resume()

    def _widget_sensor_bottom_slider(self):
        """
        displays a widget to toggle between the currently active dataset while the sandbox is running
        Returns:

        """
        pn.extension()
        widget = pn.widgets.IntSlider(name='offset bottom of the model ', start=-250, end=250, step=1, value=0)

        widget.param.watch(self._callback_bottom_slider, 'value', onlychanged=False)

        return widget

    def _callback_bottom_slider(self, event):
        """
        callback function for the widget to update the self.
        :return:
        """
        # used to be with self.lock:
        self.pause()
        self.max_sensor_offset = event.new
        self._update_sensor_calib()
        self.resume()

    def _widget_sensor_position_slider(self):
        """
        displays a widget to toggle between the currently active dataset while the sandbox is running
        Returns:

        """
        pn.extension()
        widget = pn.widgets.IntSlider(name='offset the model in vertical direction ', start=-250, end=250, step=1,
                                      value=0)

        widget.param.watch(self._callback_position_slider, 'value', onlychanged=False)

        return widget

    def _callback_position_slider(self, event):
        """
        callback function for the widget to update the self.
        :return:
        """
        # used to be with self.lock:
        self.pause()
        self.minmax_sensor_offset = event.new
        self._update_sensor_calib()
        self.resume()

    def _update_sensor_calib(self):
        self.calib.s_min = self.original_sensor_min + self.min_sensor_offset + self.minmax_sensor_offset
        self.calib.s_max = self.original_sensor_max + self.max_sensor_offset + self.minmax_sensor_offset

    def _widget_show_reservoir_topography(self):
        widget = pn.widgets.Toggle(name='show reservoir top contours',
                                   value=self.show_reservoir_topo,
                                   button_type='success')
        widget.param.watch(self._callback_show_reservoir_topography, 'value', onlychanged=False)

        return widget

    def _callback_show_reservoir_topography(self, event):
        self.pause()
        self.show_reservoir_topo = event.new
        self._update_sensor_calib()
        self.resume()

    def _widget_reservoir_contours_num(self):
        """ Shows a widget that allows to change the contours step size"""

        widget = pn.widgets.IntSlider(name='number of contours in the reservoir topography',
                                      start=0,
                                      end=100,
                                      step=1,
                                      value=round(self.num_contours_reservoir_topo))

        widget.param.watch(self._callback_reservoir_contours_num, 'value', onlychanged=False)
        return widget

    def _callback_reservoir_contours_num(self, event):
        self.pause()
        self.num_contours_reservoir_topo = event.new
        self.calculate_reservoir_contours()
        self.resume()

    def _widget_contours_num(self):
        """ Shows a widget that allows to change the contours step size"""

        widget = pn.widgets.IntSlider(name='number of contours in the sandbox',
                                      start=0,
                                      end=100,
                                      step=1,
                                      value=self.num_contour_steps)

        widget.param.watch(self._callback_contours_num, 'value', onlychanged=False)
        return widget

    def _callback_contours_num(self, event):
        self.pause()
        self.plot.vmin = self.calib.s_min
        self.plot.vmax = self.calib.s_max
        self.num_contour_steps = event.new
        self.plot.contours_step = (self.plot.vmax - self.plot.vmin) / float(self.num_contour_steps)
        self.resume()


class GemPyModule(Module):
    # child class of Model
    # TODO: When we move GeoMapModule import gempy just there
    # try:
    #    import gempy as gp
    # except ImportError:
    #    warn('gempy not found, GeoMap Module will not work')
    pass


class GeoMapModule:
    """

    """

    # TODO: When we move GeoMapModule import gempy just there
    try:
        import gempy as gp
    except ImportError:
        warn('gempy not found, GeoMap Module will not work')

    def __init__(self, geo_model, grid: Grid, geol_map: Plot):
        """

        Args:
            geo_model:
            grid:
            geol_map:
            work_directory:

        Returns:
            None

        """

        self.geo_model = geo_model
        self.kinect_grid = grid
        self.geol_map = geol_map

        self.fault_line = self.create_fault_line(0, self.geo_model.geo_data_res.n_faults + 0.5001)
        self.main_contours = self.create_main_contours(self.kinect_grid.scale.extent[4],
                                                       self.kinect_grid.scale.extent[5])
        self.sub_contours = self.create_sub_contours(self.kinect_grid.scale.extent[4],
                                                     self.kinect_grid.scale.extent[5])

        self.x_grid = range(self.kinect_grid.scale.output_res[0])
        self.y_grid = range(self.kinect_grid.scale.output_res[1])

        self.plot_topography = True
        self.plot_faults = True

    def compute_model(self, kinect_array):
        """

        Args:
            kinect_array:

        Returns:

        """
        self.kinect_grid.update_grid(kinect_array)
        sol = gp.compute_model_at(self.kinect_grid.depth_grid, self.geo_model)
        lith_block = sol[0][0]
        fault_blocks = sol[1][0::2]
        block = lith_block.reshape((self.kinect_grid.scale.output_res[1],
                                    self.kinect_grid.scale.output_res[0]))

        return block, fault_blocks

    # TODO: Miguel: outfile folder should follow by default whatever is set in projection!
    # TODO: Temporal fix. Eventually we need a container class or metaclass with this data
    def render_geo_map(self, block, fault_blocks):
        """

        Args:
            block:
            fault_blocks:
            outfile:

        Returns:

        """

        self.geol_map.render_frame(block)

        elevation = self.kinect_grid.depth_grid.reshape((self.kinect_grid.scale.output_res[1],
                                                         self.kinect_grid.scale.output_res[0], 3))[:, :, 2]
        # This line is for GemPy 1.2: fault_data = sol.fault_blocks.reshape((scalgeol_map.outfilee.output_res[1],
        # scale.output_res[0]))

        if self.plot_faults is True:
            for fault in fault_blocks:
                fault = fault.reshape((self.kinect_grid.scale.output_res[1], self.kinect_grid.scale.output_res[0]))
                self.geol_map.add_contours(self.fault_line, [self.x_grid, self.y_grid, fault])
        if self.plot_topography is True:
            self.geol_map.add_contours(self.main_contours, [self.x_grid, self.y_grid, elevation])
            self.geol_map.add_contours(self.sub_contours, [self.x_grid, self.y_grid, elevation])

        return self.geol_map.figure


    def create_fault_line(self,
                          start=0.5,
                          end=50.5,  # TODO Miguel:increase?
                          step=1.0,
                          linewidth=3.0,
                          colors=[(1.0, 1.0, 1.0, 1.0)]):
        """

        Args:
            start:
            end:
            step:
            linewidth:
            colors:

        Returns:

        """

        self.fault_line = Contour(start=start, end=end, step=step, linewidth=linewidth,
                                  colors=colors)

        return self.fault_line

    def create_main_contours(self, start, end, step=100, linewidth=1.0,
                             colors=[(0.0, 0.0, 0.0, 1.0)], show_labels=True):
        """

        Args:
            start:
            end:
            step:
            linewidth:
            colors:
            show_labels:

        Returns:

        """

        self.main_contours = Contour(start=start,
                                     end=end,
                                     step=step,
                                     show_labels=show_labels,
                                     linewidth=linewidth, colors=colors)
        return self.main_contours

    def create_sub_contours(self,
                            start,
                            end,
                            step=25,
                            linewidth=0.8,
                            colors=[(0.0, 0.0, 0.0, 0.8)],
                            show_labels=False
                            ):
        """

        Args:
            start:
            end:
            step:
            linewidth:
            colors:
            show_labels:

        Returns:

        """

        self.sub_contours = Contour(start=start, end=end, step=step, linewidth=linewidth, colors=colors,
                                    show_labels=show_labels)
        return self.sub_contours

    def export_topographic_map(self, output="topographic_map.pdf"):
        """

        Args:
            output:

        Returns:

        """
        self.geol_map.create_empty_frame()
        elevation = self.kinect_grid.depth_grid.reshape((self.kinect_grid.scale.output_res[1],
                                                         self.kinect_grid.scale.output_res[0], 3))[:, :, 2]
        self.geol_map.add_contours(self.main_contours, [self.x_grid, self.y_grid, elevation])
        self.geol_map.add_contours(self.sub_contours, [self.x_grid, self.y_grid, elevation])
        self.geol_map.save(outfile=output)

    def export_geological_map(self, kinect_array, output="geological_map.pdf"):
        """

        Args:
            kinect_array:
            output:

        Returns:

        """

        print("there is still a bug in the map that causes the uppermost lithology to be displayed in the basement"
              " color. Unfortunately we do not have a quick fix for this currently... Sorry! Please fix the map "
              "yourself, for example using illustrator")

        lith_block, fault_blocks = self.compute_model(kinect_array)

        # This line is for GemPy 1.2: lith_block = sol.lith_block.reshape((scale.output_res[1], scale.output_res[0]))

        self.geol_map.create_empty_frame()

        lith_levels = self.geo_model.potential_at_interfaces[-1].sort()
        self.geol_map.add_lith_contours(lith_block, levels=lith_levels)

        elevation = self.kinect_grid.depth_grid.reshape((self.kinect_grid.scale.output_res[1],
                                                         self.kinect_grid.scale.output_res[0], 3))[:, :, 2]
        # This line is for GemPy 1.2: fault_data = sol.fault_blocks.reshape((scalgeol_map.outfilee.output_res[1],
        # scale.output_res[0]))

        if self.plot_faults is True:
            for fault in fault_blocks:
                fault = fault.reshape((self.kinect_grid.scale.output_res[1], self.kinect_grid.scale.output_res[0]))
                self.geol_map.add_contours(self.fault_line, [self.x_grid, self.y_grid, fault])

        if self.plot_topography is True:
            self.geol_map.add_contours(self.main_contours, [self.x_grid, self.y_grid, elevation])
            self.geol_map.add_contours(self.sub_contours, [self.x_grid, self.y_grid, elevation])

        self.geol_map.save(outfile=output)


class ArucoMarkers(object):
    """
    class to detect Aruco markers in the kinect data (IR and RGB)
    An Area of interest can be specified, markers outside this area will be ignored
    TODO: run as loop in a thread, probably implement in API
    """

    def __init__(self, sensor, aruco_dict=None, Area=None):
        if not aruco_dict:
            self.aruco_dict = aruco.DICT_4X4_50  # set the default dictionary here
        else:
            self.aruco_dict = aruco_dict
        self.Area = Area  # set a square Area of interest here (Hot-Area)
        self.kinect = sensor
        self.ir_markers = self.find_markers_ir(self.kinect)
        self.rgb_markers = self.find_markers_rgb(self.kinect)
        self.dict_markers_current = self.update_dict_markers_current()  # markers that were detected in the last frame
        # self.dict_markers_all =pd.DataFrame({}) # all markers ever detected with their last known position and timestamp
        self.dict_markers_all = self.dict_markers_current
        self.lock = threading.Lock  # thread lock object to avoid read-write collisions in multithreading.
        # self.trs_dst = self.change_point_RGB_to_DepthIR()
        self.ArucoImage = self.create_aruco_marker()
        self.middle = self.middle_point()

    def get_location_marker(self, corners):
        pr1 = int(numpy.mean(corners[:, 0]))
        pr2 = int(numpy.mean(corners[:, 1]))
        return pr1, pr2

    def aruco_detect(self, image):
        gray = cv2.cvtColor(image, cv2.COLOR_BGR2GRAY)
        aruco_dict = aruco.Dictionary_get(self.aruco_dict)
        parameters = aruco.DetectorParameters_create()
        corners, ids, rejectedImgPoints = aruco.detectMarkers(gray, aruco_dict, parameters=parameters)
        return corners, ids, rejectedImgPoints

    def find_markers_ir(self, kinect: KinectV2, amount=None):
        labels = {'ids', 'Corners_IR_x', 'Corners_IR_y'}  # TODO: add orientation of aruco marker
        df = pd.DataFrame(columns=labels)
        list_values = df.set_index('ids')
        if amount is not None:
            while len(list_values) < amount:

                minim = 0
                maxim = numpy.arange(1000, 30000, 500)
                IR = kinect.get_ir_frame_raw()
                for i in maxim:
                    ir_use = numpy.interp(IR, (minim, i), (0, 255)).astype('uint8')
                    ir3 = numpy.stack((ir_use, ir_use, ir_use), axis=2)
                    corners, ids, rejectedImgPoints = self.aruco_detect(ir3)

                    if not ids is None:
                        for j in range(len(ids)):
                            if ids[j] not in list_values.index.values:
                                x_loc, y_loc = self.get_location_marker(corners[j][0])
                                df_temp = pd.DataFrame(
                                    {'ids': [ids[j][0]], 'Corners_IR_x': [x_loc], 'Corners_IR_y': [y_loc]})
                                df = pd.concat([df, df_temp], sort=False)
                                list_values = df.set_index('ids')

        self.ir_markers = list_values

        return self.ir_markers

    def find_markers_rgb(self, kinect: KinectV2, amount=None):
        labels = {"ids", "Corners_RGB_x", "Corners_RGB_y"}  # TODO: add orientation of aruco marker
        df = pd.DataFrame(columns=labels)
        list_values_color = df.set_index("ids")

        if amount is not None:
            while len(list_values_color) < amount:
                color = kinect.get_color()
                corners, ids, rejectedImgPoints = self.aruco_detect(color)

                if not ids is None:
                    for j in range(len(ids)):
                        if ids[j] not in list_values_color.index.values:
                            x_loc, y_loc = self.get_location_marker(corners[j][0])
                            df_temp = pd.DataFrame(
                                {"ids": [ids[j][0]], "Corners_RGB_x": [x_loc], "Corners_RGB_y": [y_loc]})
                            df = pd.concat([df, df_temp], sort=False)
                            list_values_color = df.set_index("ids")

        self.rgb_markers = list_values_color

        return self.rgb_markers

    def update_dict_markers_current(self):

        ir_aruco_locations = self.ir_markers
        rgb_aruco_locations = self.rgb_markers
        self.dict_markers_current = pd.concat([ir_aruco_locations, rgb_aruco_locations], axis=1)
        return self.dict_markers_current

    def update_dict_markers_all(self):

        self.dict_markers_all.update(self.dict_markers_current)
        return self.dict_markers_all

    def erase_dict_markers_all(self):
        self.dict_markers_all = pd.DataFrame({})
        return self.dict_markers_all

<<<<<<< HEAD
    def middle_point(self, autocalib = None):


        if autocalib is not None:
=======
    def middle_point(self, autocalib=False):
        if autocalib is True:
>>>>>>> 731bb5ac
            to_x = int(sum(self.dict_markers_current["Corners_IR_x"]) / 4)
            to_y = int(sum(self.dict_markers_current["Corners_IR_y"]) / 4)
            depthPoint = PyKinectV2._DepthSpacePoint(to_x, to_y)
            depth = self.kinect.get_frame()[to_x][to_y]
            ColorSpacePoint = self.kinect.device._mapper.MapDepthPointToColorSpace(depthPoint=depthPoint, depth=depth)
            est_x = int(ColorSpacePoint.x)
            est_y = int(ColorSpacePoint.y)

            self.middle = pd.DataFrame({"Middle_IR_x": [to_x], "Middle_IR_y": [to_y],
                                        "Middle_RGB_x": [est_x], "Middle_RGB_y": [est_y]})

            return self.middle

    def change_point_RGB_to_DepthIR(self):
        """
        Get a perspective transform matrix to project points from RGB to Depth/IR space

        Args:
            src: location in x and y of the points from the source image (requires 4 points)
            dst: equivalence of position x and y from source image to destination image (requires 4 points)

        Returns:
            trs_dst: location in x and y of the projected point in Depth/IR space
        """
        full = self.dict_markers_current.dropna()
        mis = self.dict_markers_current[self.dict_markers_current.isna().any(1)]

        src = numpy.array(full[["Corners_RGB_x", "Corners_RGB_y"]]).astype(numpy.float32)
        dst = numpy.array(full[["Corners_IR_x", "Corners_IR_y"]]).astype(numpy.float32)

        trs_src = numpy.array([mis["Corners_RGB_x"], mis["Corners_RGB_y"], 1]).astype(numpy.float32)

        transform_perspective = cv2.getPerspectiveTransform(src, dst)

        trans_val = numpy.dot(transform_perspective, trs_src.T).astype("int")

        values = {"Corners_IR_x": trans_val[0], "Corners_IR_y": trans_val[1]}

        self.dict_markers_current = self.dict_markers_current.fillna(value=values)

        return self.dict_markers_current

<<<<<<< HEAD
    def create_aruco_marker(self, nx=1, ny=1,show=False):
=======
    def create_aruco_marker(self, nx=1, ny=1, show=False, save=False):
>>>>>>> 731bb5ac
        self.ArucoImage = 0
        if show is True:
            aruco_dictionary = aruco.Dictionary_get(self.aruco_dict)

            fig = plt.figure()
            for i in range(1, nx * ny + 1):
                ax = fig.add_subplot(ny, nx, i)
                img = aruco.drawMarker(aruco_dictionary, i, 2000)

                plt.imshow(img, cmap=plt.cm.gray, interpolation="nearest")
                ax.axis("off")
<<<<<<< HEAD

            plt.savefig("markers.pdf")
            plt.show()
            self.ArucoImage = img

=======
            else:
                plt.close()

        if save is True:
            plt.savefig("markers.jpg")
        self.ArucoImage = img
>>>>>>> 731bb5ac
        return self.ArucoImage

    def plot_ir_aruco_location(self, kinect: KinectV2):
        plt.figure(figsize=(20, 20))
        plt.imshow(kinect.get_ir_frame(), cmap="gray")
        plt.plot(self.dict_markers_current["Corners_IR_x"], self.dict_markers_current["Corners_IR_y"], "or")
        plt.show()

    def plot_rgb_aruco_location(self, kinect: KinectV2):
        plt.figure(figsize=(20, 20))
        plt.imshow(kinect.get_color())
        plt.plot(self.dict_markers_current["Corners_RGB_x"], self.dict_markers_current["Corners_RGB_y"], "or")
        plt.show()<|MERGE_RESOLUTION|>--- conflicted
+++ resolved
@@ -19,10 +19,7 @@
 import scipy.ndimage
 from scipy.spatial.distance import cdist  # for DummySensor
 import skimage  # for resizing of block data
-<<<<<<< HEAD
-=======
 from PIL import Image
->>>>>>> 731bb5ac
 
 # optional imports
 try:
@@ -1011,11 +1008,7 @@
 
         return True
 
-<<<<<<< HEAD
-    def render_frame(self, data, contourdata=None, vmin= None, vmax= None): #ToDo: use keyword arguments
-=======
     def render_frame(self, data, contourdata=None, vmin=None, vmax=None):  # ToDo: use keyword arguments
->>>>>>> 731bb5ac
         """Renders a new frame according to class parameters.
 
         Resets the plot axes and redraws it with a new data frame, figure object remains untouched.
@@ -1319,16 +1312,10 @@
         # threading
         self.lock = threading.Lock()
         self.thread = None
-<<<<<<< HEAD
-        self.thread_status = 'stopped' # status: 'stopped', 'running', 'paused'
-
-        #self.setup()
-=======
         self.thread_status = 'stopped'  # status: 'stopped', 'running', 'paused'
         self.crop = None
         self.automatic_calibration = False
         # self.setup()
->>>>>>> 731bb5ac
 
     @abstractmethod
     def setup(self):
@@ -1402,10 +1389,7 @@
             crop = frame[self.calib.s_bottom:-self.calib.s_top, self.calib.s_left:]
         else:
             crop = frame[self.calib.s_bottom:-self.calib.s_top, self.calib.s_left:-self.calib.s_right]
-<<<<<<< HEAD
-=======
-
->>>>>>> 731bb5ac
+
         return crop
 
     def clip_frame(self, frame):
@@ -1443,11 +1427,7 @@
     Module for calibration and responsive visualization
     """
 
-<<<<<<< HEAD
-    def __init__(self,*args, **kwargs):
-=======
     def __init__(self, *args, automatic=False, **kwargs):
->>>>>>> 731bb5ac
 
         # customization
         self.c_under = '#DBD053'
@@ -1508,11 +1488,8 @@
                                self._widget_s_right,
                                self._widget_s_bottom,
                                self._widget_s_left,
-<<<<<<< HEAD
-=======
                                # self._widget_s_enable_auto_calibration,
                                # self._widget_s_automatic_calibration,
->>>>>>> 731bb5ac
                                pn.layout.VSpacer(height=5),
                                '<b>Distance from sensor (mm)</b>',
                                self._widget_s_min,
@@ -1570,8 +1547,6 @@
                                                            end=self.calib.p_height)
         self._widget_p_frame_height.link(self.projector.frame, callbacks={'value': self._callback_p_frame_height})
 
-<<<<<<< HEAD
-=======
         ## Auto- Calibration widgets
 
         self._widget_p_enable_auto_calibration = pn.widgets.Checkbox(name='Enable Automatic Calibration', value=False)
@@ -1582,7 +1557,6 @@
         self._widget_p_automatic_calibration.param.watch(self._callback_automatic_calibration, 'clicks',
                                                          onlychanged=False)
 
->>>>>>> 731bb5ac
         ### sensor widgets and links
 
         self._widget_s_top = pn.widgets.IntSlider(name='Sensor top margin',
@@ -1629,7 +1603,8 @@
 
         # box widgets:
 
-<<<<<<< HEAD
+        # self._widget_s_enable_auto_calibration = CheckboxGroup(labels=["Enable Automatic Sensor Calibration"],
+        #                                                                  active=[1])
         self._widget_box_width = pn.widgets.IntSlider(name='width of sandbox in mm',
                                                       bar_color=self.c_margin,
                                                       value=int(self.calib.box_width),
@@ -1637,18 +1612,13 @@
                                                       end=2000)
         self._widget_box_width.param.watch(self._callback_box_width, 'value', onlychanged=False)
 
+        # self._widget_s_automatic_calibration = pn.widgets.Toggle(name="Run", button_type="success")
         self._widget_box_height = pn.widgets.IntSlider(name='height of sandbox in mm',
                                                        bar_color=self.c_margin,
                                                        value=int(self.calib.box_height),
                                                        start=1,
                                                        end=2000)
         self._widget_box_height.param.watch(self._callback_box_height, 'value', onlychanged=False)
-=======
-        # self._widget_s_enable_auto_calibration = CheckboxGroup(labels=["Enable Automatic Sensor Calibration"],
-        #                                                                  active=[1])
-
-        # self._widget_s_automatic_calibration = pn.widgets.Toggle(name="Run", button_type="success")
->>>>>>> 731bb5ac
 
         # refresh button
 
@@ -1767,21 +1737,6 @@
         if self.json_filename is not None:
             self.calib.save_json(file=self.json_filename)
 
-<<<<<<< HEAD
-    ### box dimensions callbacks:
-
-    def _callback_box_width(self, event):
-        self.pause()
-        self.calib.box_width = float(event.new)
-        # self.update_calib_plot()
-        self.resume()
-
-    def _callback_box_height(self, event):
-        self.pause()
-        self.calib.box_height = float(event.new)
-        # self.update_calib_plot()
-        self.resume()
-=======
     def _callback_enable_auto_calibration(self, event):
         self.automatic_calibration = event.new
         if self.automatic_calibration == True:
@@ -1792,16 +1747,27 @@
         else:
             self.plot.create_empty_frame()
             self.update_calib_plot()
+    ### box dimensions callbacks:
 
     def _callback_automatic_calibration(self, event):
         if self.automatic_calibration == True:
             return True  # self.auto
+    def _callback_box_width(self, event):
+        self.pause()
+        self.calib.box_width = float(event.new)
+        # self.update_calib_plot()
+        self.resume()
 
 
 class AutomaticModule(object):
     """
         Module for performing an automatic calibration of the projector and the size of the image to perform the visualization
     """
+    def _callback_box_height(self, event):
+        self.pause()
+        self.calib.box_height = float(event.new)
+        # self.update_calib_plot()
+        self.resume()
 
     def __init__(self, calibrationdata, sensor, projector):
         self.calib = calibrationdata
@@ -1852,7 +1818,6 @@
     def move_image(self, trigger):
         self.marker.middle_point(trigger)
 
->>>>>>> 731bb5ac
 
 class RMS_Grid():
 
@@ -2889,15 +2854,8 @@
         self.dict_markers_all = pd.DataFrame({})
         return self.dict_markers_all
 
-<<<<<<< HEAD
-    def middle_point(self, autocalib = None):
-
-
-        if autocalib is not None:
-=======
     def middle_point(self, autocalib=False):
         if autocalib is True:
->>>>>>> 731bb5ac
             to_x = int(sum(self.dict_markers_current["Corners_IR_x"]) / 4)
             to_y = int(sum(self.dict_markers_current["Corners_IR_y"]) / 4)
             depthPoint = PyKinectV2._DepthSpacePoint(to_x, to_y)
@@ -2940,11 +2898,7 @@
 
         return self.dict_markers_current
 
-<<<<<<< HEAD
-    def create_aruco_marker(self, nx=1, ny=1,show=False):
-=======
     def create_aruco_marker(self, nx=1, ny=1, show=False, save=False):
->>>>>>> 731bb5ac
         self.ArucoImage = 0
         if show is True:
             aruco_dictionary = aruco.Dictionary_get(self.aruco_dict)
@@ -2956,20 +2910,10 @@
 
                 plt.imshow(img, cmap=plt.cm.gray, interpolation="nearest")
                 ax.axis("off")
-<<<<<<< HEAD
-
-            plt.savefig("markers.pdf")
-            plt.show()
-            self.ArucoImage = img
-
-=======
-            else:
-                plt.close()
 
         if save is True:
             plt.savefig("markers.jpg")
         self.ArucoImage = img
->>>>>>> 731bb5ac
         return self.ArucoImage
 
     def plot_ir_aruco_location(self, kinect: KinectV2):
