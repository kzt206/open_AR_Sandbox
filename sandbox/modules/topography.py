import panel as pn
import matplotlib.pyplot as plt
import matplotlib.colors as mcolors
import numpy as np
from skimage import measure
from matplotlib.patches import Path, PathPatch

from .template import ModuleTemplate


class TopoModule(ModuleTemplate):
    """
    Module for simple Topography visualization without computing a geological model
    """

    def __init__(self, *args, extent: list = None, **kwargs):
        pn.extension()
        self.max_height = 800
        self.center = 0
        self.min_height = -200
        self.sea = False
        self.sea_contour = False
        self.terrain_cmap = None
        self.create_custom_cmap()

        if extent is not None:
            self.vmin = extent[4]
            self.vmax = extent[5]

        self.normalize = True
        self.norm = None
        self.cmap = None
        self.sea_level_patch = None

        # Settings for sea level polygon
        self.sea_level_polygon_alpha = 0.7
        self.sea_level_polygon_line_thickness = 2.
        self.sea_level_polygon_line_color = "blue"
        self.sea_zorder=1000

        # for relief shading
        self.relief_shading = True
        self.azdeg = 315
        self.altdeg = 4
        self.ve = 0.25

        return print("TopoModule loaded succesfully")

    def update(self, sb_params: dict):
        frame = sb_params.get('frame')
        extent = sb_params.get('extent')
        ax = sb_params.get('ax')
        frame, extent = self.normalize_topography(frame, extent,
                                                  min_height=self.min_height,
                                                  max_height=self.max_height)
        frame = self.plot(frame, ax)

        sb_params['frame'] = frame
        sb_params['ax'] = ax
        sb_params['cmap'] = self.cmap
        sb_params['norm'] = self.norm
        sb_params['extent'] = extent

        return sb_params

    def plot(self, frame, ax):
        if self.sea:
            self.cmap = self.terrain_cmap
            self.norm = self.set_norm
        else:
            self.cmap = plt.get_cmap("gist_earth")
            self.norm = None

        if self.sea_contour:
            self._delete_path()
            # Add contour polygon of sea level
            path = self.create_paths(frame, self.center)
            self.sea_level_patch = PathPatch(path,
                                             alpha=self.sea_level_polygon_alpha,
                                             linewidth=self.sea_level_polygon_line_thickness,
<<<<<<< HEAD
                                             ec=self.sea_level_polygon_line_color)
            plt.pause(0.1)
            # TODO: partial fix for this issue (#3), another workaround is to deactivate the labels from
            # ContourLinesModule
=======
                                             ec=self.sea_level_polygon_line_color,
                                             zorder=self.sea_zorder)
            plt.pause(0.1) #TODO: partial fix for this issue (#3), another workaround is to deactivate the labels from ContourLinesModule
>>>>>>> dc87ef27
            ax.add_patch(self.sea_level_patch)
        else:
            self._delete_path()

        if self.relief_shading:
            ls = mcolors.LightSource(azdeg=self.azdeg, altdeg=self.altdeg)
            # cmap = plt.cm.copper
            frame = ls.shade(frame, cmap=self.cmap, vert_exag=self.ve, blend_mode='hsv')

        return frame

    def _delete_path(self):
        """remove sea-level patch, if previously defined"""
        if self.sea_level_patch:
            self.sea_level_patch.remove()
        self.sea_level_patch = None

    def normalize_topography(self, frame, extent, min_height, max_height):
        """
        Change the max an min value of the frame and normalize accordingly
        Args:
            frame: sensor frame
            extent: sensor extent
            max_height: Target max height
            min_height: Target min height

        Returns:
            normalized frame and new extent

        """
        # ToDo: change to object attributes: self.max_height, self.min_height, self.frame, self.extent?
        # first position the frame in 0 if the original extent is not in 0
        if extent[-2] != 0:
            displ = 0 - extent[-2]
            frame = frame - displ
        # calculate how much we need to move the fram eso the 0 value correspond to the approximate 0 in the frame
        # min_height assuming is under 0.

        if min_height < 0:
            displace = min_height * (-1) * (extent[-1] - extent[-2]) / (max_height - min_height)
            frame = frame - displace
            extent[-1] = extent[-1] - displace
            extent[-2] = extent[-2] - displace
            # now we set 2 regions. One above sea level and one below sea level. So now we can normalize these two
            # regions above 0
            frame[frame > 0] = frame[frame > 0] * (max_height / extent[-1])
            # below 0
            frame[frame < 0] = frame[frame < 0] * (min_height / extent[-2])
        elif min_height > 0:
            frame = frame * (max_height - min_height) / (extent[-1] - extent[-2])
            frame = frame + min_height  # just displace all up to start in min_height
        elif min_height == 0:
            frame = frame * (max_height) / (extent[-1])
        else:
            raise AttributeError
        extent[-1] = max_height  # self.plot.vmax = max_height
        extent[-2] = min_height  # self.plot.vmin = min_height
        return frame, extent

    def create_custom_cmap(self):
        colors_undersea = plt.cm.gist_earth(np.linspace(0, 0.20, 256))
        colors_land = plt.cm.gist_earth(np.linspace(0.35, 1, 256))
        all_colors = np.vstack((colors_undersea, colors_land))
        self.terrain_cmap = mcolors.LinearSegmentedColormap.from_list('terrain_map', all_colors)

    def create_paths(self, frame, contour_val):
        """Create compound path for given contour value

        Args:
            frame: sensor frame
            contour_val (float): value of contour

        Returns:
            path: matplotlib.Path object for contour polygon
        """
        # create padding
        frame_padded = np.pad(frame, pad_width=1, mode='constant', constant_values=np.max(frame) + 1)

        contours = measure.find_contours(frame_padded.T, contour_val)

        # combine values
        contour_comb = np.concatenate(contours, axis=0)

        #
        # generate codes to close polygons
        #

        # First: link all
        codes = [Path.LINETO for _ in range(contour_comb.shape[0])]
        # Next: find ends of each contour and close
        index = 0
        for contour in contours:
            codes[index] = Path.MOVETO
            index += len(contour)
            codes[index - 1] = Path.CLOSEPOLY

        path = Path(contour_comb, codes)  # , codes)

        return path

    @property
    def set_norm(self):
        div_norm = mcolors.TwoSlopeNorm(vmin=self.min_height,
                                        vcenter=self.center,
                                        vmax=self.max_height)
        return div_norm

    def show_widgets(self):
        self._create_widgets()
        panel = pn.Column("### Widgets for Topography normalization",
                          # self._widget_normalize,
                          self._widget_min_height,
                          self._widget_max_height,
                          self._widget_sea,
                          self._widget_sea_contour,
                          self._widget_sea_level)
        return panel

    def _create_widgets(self):
        self._widget_min_height = pn.widgets.Spinner(name="Minimum height of topography", value=self.min_height,
                                                     step=20)
        self._widget_min_height.param.watch(self._callback_min_height, 'value', onlychanged=False)

        self._widget_max_height = pn.widgets.Spinner(name="Maximum height of topography", value=self.max_height,
                                                     step=20)
        self._widget_max_height.param.watch(self._callback_max_height, 'value', onlychanged=False)

        # self._widget_normalize = pn.widgets.Checkbox(name='Normalize maximun and minimun height of topography',
        #                                             value=self.normalize)
        # self._widget_normalize.param.watch(self._callback_normalize, 'value',
        #                               onlychanged=False)

        self._widget_sea_level = pn.widgets.IntSlider(name="Set sea level height",
                                                      start=self.min_height,
                                                      end=self.max_height,
                                                      step=5,
                                                      value=self.center)
        self._widget_sea_level.param.watch(self._callback_sea_level, 'value',
                                           onlychanged=False)

        self._widget_sea = pn.widgets.Checkbox(name='Show sea level',
                                               value=self.sea)
        self._widget_sea.param.watch(self._callback_see, 'value',
                                     onlychanged=False)

        self._widget_sea_contour = pn.widgets.Checkbox(name='Show sea level contour',
                                                       value=self.sea_contour)
        self._widget_sea_contour.param.watch(self._callback_see_contour, 'value',
                                             onlychanged=False)

    def _callback_min_height(self, event):
        self.min_height = event.new
        if self.center < self.min_height:
            self.center = self.min_height + 1
            self._widget_sea_level.value = self.center + 1
        self._widget_sea_level.start = event.new + 1

    def _callback_max_height(self, event):
        self.max_height = event.new
        if self.center > self.max_height:
            self.center = self.max_height - 1
            self._widget_sea_level.value = self.center - 1
        self._widget_sea_level.end = event.new - 1

    # def _callback_normalize(self, event):
    #    self.norm = event.new

    def _callback_sea_level(self, event):
        self.center = event.new

    def _callback_see(self, event):
        self.sea = event.new

    def _callback_see_contour(self, event):
        self.sea_contour = event.new<|MERGE_RESOLUTION|>--- conflicted
+++ resolved
@@ -38,12 +38,6 @@
         self.sea_level_polygon_line_color = "blue"
         self.sea_zorder=1000
 
-        # for relief shading
-        self.relief_shading = True
-        self.azdeg = 315
-        self.altdeg = 4
-        self.ve = 0.25
-
         return print("TopoModule loaded succesfully")
 
     def update(self, sb_params: dict):
@@ -53,7 +47,7 @@
         frame, extent = self.normalize_topography(frame, extent,
                                                   min_height=self.min_height,
                                                   max_height=self.max_height)
-        frame = self.plot(frame, ax)
+        self.plot(frame, ax)
 
         sb_params['frame'] = frame
         sb_params['ax'] = ax
@@ -78,26 +72,12 @@
             self.sea_level_patch = PathPatch(path,
                                              alpha=self.sea_level_polygon_alpha,
                                              linewidth=self.sea_level_polygon_line_thickness,
-<<<<<<< HEAD
-                                             ec=self.sea_level_polygon_line_color)
-            plt.pause(0.1)
-            # TODO: partial fix for this issue (#3), another workaround is to deactivate the labels from
-            # ContourLinesModule
-=======
                                              ec=self.sea_level_polygon_line_color,
                                              zorder=self.sea_zorder)
             plt.pause(0.1) #TODO: partial fix for this issue (#3), another workaround is to deactivate the labels from ContourLinesModule
->>>>>>> dc87ef27
             ax.add_patch(self.sea_level_patch)
         else:
             self._delete_path()
-
-        if self.relief_shading:
-            ls = mcolors.LightSource(azdeg=self.azdeg, altdeg=self.altdeg)
-            # cmap = plt.cm.copper
-            frame = ls.shade(frame, cmap=self.cmap, vert_exag=self.ve, blend_mode='hsv')
-
-        return frame
 
     def _delete_path(self):
         """remove sea-level patch, if previously defined"""
@@ -120,29 +100,29 @@
         """
         # ToDo: change to object attributes: self.max_height, self.min_height, self.frame, self.extent?
         # first position the frame in 0 if the original extent is not in 0
-        if extent[-2] != 0:
+        if extent[-2]!=0:
             displ = 0 - extent[-2]
             frame = frame - displ
-        # calculate how much we need to move the fram eso the 0 value correspond to the approximate 0 in the frame
-        # min_height assuming is under 0.
-
-        if min_height < 0:
-            displace = min_height * (-1) * (extent[-1] - extent[-2]) / (max_height - min_height)
+        #calculate how much we need to move the fram eso the 0 value correspond to the approximate 0 in the frame
+
+        #min_height assuming is under 0.
+
+        if min_height<0:
+            displace = min_height*(-1) * (extent[-1] - extent[-2]) / (max_height - min_height)
             frame = frame - displace
             extent[-1] = extent[-1] - displace
             extent[-2] = extent[-2] - displace
-            # now we set 2 regions. One above sea level and one below sea level. So now we can normalize these two
-            # regions above 0
-            frame[frame > 0] = frame[frame > 0] * (max_height / extent[-1])
+            # now we set 2 regions. One above sea level and one below sea level. So now we can normalize these two regions
+            #above 0
+            frame[frame>0] = frame[frame>0] * (max_height/ extent[-1])
             # below 0
-            frame[frame < 0] = frame[frame < 0] * (min_height / extent[-2])
-        elif min_height > 0:
-            frame = frame * (max_height - min_height) / (extent[-1] - extent[-2])
-            frame = frame + min_height  # just displace all up to start in min_height
-        elif min_height == 0:
+            frame[frame<0] = frame[frame<0] * (min_height/extent[-2])
+        elif min_height>0:
+            frame = frame * (max_height-min_height)/(extent[-1]-extent[-2])
+            frame = frame + min_height #just displace all up to start in min_height
+        elif min_height==0:
             frame = frame * (max_height) / (extent[-1])
-        else:
-            raise AttributeError
+        else: raise AttributeError
         extent[-1] = max_height  # self.plot.vmax = max_height
         extent[-2] = min_height  # self.plot.vmin = min_height
         return frame, extent
@@ -166,7 +146,13 @@
         # create padding
         frame_padded = np.pad(frame, pad_width=1, mode='constant', constant_values=np.max(frame) + 1)
 
-        contours = measure.find_contours(frame_padded.T, contour_val)
+        # calculate relative elevation value
+        #contour_val_rel = ((self.max_height - self.min_height) *
+        #                   (contour_val - np.min(frame)) /
+        #                   (np.max(frame) - np.min(frame)))
+        contour_val_rel = contour_val
+
+        contours = measure.find_contours(frame_padded.T, contour_val_rel)
 
         # combine values
         contour_comb = np.concatenate(contours, axis=0)
@@ -221,9 +207,8 @@
         #                               onlychanged=False)
 
         self._widget_sea_level = pn.widgets.IntSlider(name="Set sea level height",
-                                                      start=self.min_height,
+                                                      start=self.min_height + 1,
                                                       end=self.max_height,
-                                                      step=5,
                                                       value=self.center)
         self._widget_sea_level.param.watch(self._callback_sea_level, 'value',
                                            onlychanged=False)
@@ -241,16 +226,16 @@
     def _callback_min_height(self, event):
         self.min_height = event.new
         if self.center < self.min_height:
-            self.center = self.min_height + 1
-            self._widget_sea_level.value = self.center + 1
+            self.center = self.min_height+1
+            self._widget_sea_level.value = self.center+1
         self._widget_sea_level.start = event.new + 1
 
     def _callback_max_height(self, event):
         self.max_height = event.new
         if self.center > self.max_height:
-            self.center = self.max_height - 1
-            self._widget_sea_level.value = self.center - 1
-        self._widget_sea_level.end = event.new - 1
+            self.center = self.max_height-1
+            self._widget_sea_level.value = self.center-1
+        self._widget_sea_level.end = event.new -1
 
     # def _callback_normalize(self, event):
     #    self.norm = event.new
