--- conflicted
+++ resolved
@@ -8,17 +8,14 @@
 from .block_module.block_module import BlockModule
 from .block_module.rms_grid import RMS_Grid
 try:
-<<<<<<< HEAD
     from .devito.seismic_sandbox import SeismicModule
 except:
     print("Devito dependencies not installed")
-
-
-=======
+try:
     from .landscape_generation import LandscapeGeneration
 except:
     warn("LandscapeGeneration module will not work. Dependencies not installed")
-=======
+try:
     from .gimli.geoelectrics import GeoelectricsModule
 except:
     warn("Geophysics module will not work. PyGimli dependencies not found")
@@ -26,7 +23,6 @@
     from .gempy.gempy_module import GemPyModule
 except:
     warn("Gempy module will not work. Gempy dependencies not found")
->>>>>>> e65d0239
 
 
 if __name__ == '__main__':
